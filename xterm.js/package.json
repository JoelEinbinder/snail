{
  "name": "xterm",
  "description": "Full xterm terminal, in your browser",
  "version": "4.9.0",
  "main": "lib/xterm.js",
  "style": "css/xterm.css",
  "types": "typings/xterm.d.ts",
  "repository": "https://github.com/xtermjs/xterm.js",
  "license": "MIT",
  "scripts": {
    "prepackage": "npm run build",
    "package": "webpack",
    "start": "node demo/start",
    "lint": "eslint -c .eslintrc.json --max-warnings 0 --ext .ts src/ addons/",
    "test": "npm run test-unit",
    "posttest": "npm run lint",
    "test-api": "npm run test-api-chromium",
    "test-api-chromium": "node ./bin/test_api.js --browser=chromium --timeout=20000",
    "test-api-firefox": "node ./bin/test_api.js --browser=firefox --timeout=20000",
    "test-api-webkit": "node ./bin/test_api.js --browser=webkit --timeout=20000",
    "test-unit": "node ./bin/test.js",
    "test-unit-coverage": "node ./bin/test.js --coverage",
    "build": "tsc -b ./tsconfig.all.json",
    "prepare": "npm run setup",
    "setup": "npm run build",
    "presetup": "node ./bin/install-addons.js",
    "prepublishOnly": "npm run package",
    "watch": "tsc -b -w ./tsconfig.all.json --preserveWatchOutput",
    "benchmark": "NODE_PATH=./out xterm-benchmark -r 5 -c test/benchmark/benchmark.json",
    "benchmark-baseline": "NODE_PATH=./out xterm-benchmark -r 5 -c test/benchmark/benchmark.json --baseline out-test/benchmark/test/benchmark/*benchmark.js",
    "benchmark-eval": "NODE_PATH=./out xterm-benchmark -r 5 -c test/benchmark/benchmark.json --eval out-test/benchmark/test/benchmark/*benchmark.js",
    "clean": "rm -rf lib out addons/*/lib addons/*/out",
    "vtfeatures": "node bin/extract_vtfeatures.js src/**/*.ts src/*.ts"
  },
  "devDependencies": {
    "@types/chai": "^4.2.12",
    "@types/debug": "^4.1.5",
    "@types/deep-equal": "^1.0.1",
    "@types/glob": "^7.1.3",
    "@types/jsdom": "^16.2.4",
    "@types/mocha": "^8.0.3",
    "@types/node": "^10.17.17",
    "@types/utf8": "^2.1.6",
    "@types/webpack": "^4.41.22",
    "@types/ws": "^7.2.7",
    "@typescript-eslint/eslint-plugin": "^4.0.0",
    "@typescript-eslint/parser": "^3.10.1",
    "chai": "^4.2.0",
    "deep-equal": "^2.0.4",
    "eslint": "^7.11.0",
    "express": "^4.17.1",
    "express-ws": "^4.0.0",
    "glob": "^7.0.5",
    "jsdom": "^16.4.0",
    "mocha": "^8.1.3",
    "mustache": "^4.0.1",
    "node-pty": "^0.9.0",
    "nyc": "^15.1.0",
<<<<<<< HEAD
    "playwright": "^1.5.1",
    "source-map-loader": "^1.1.0",
=======
    "playwright": "^1.4.2",
    "source-map-loader": "^1.1.1",
>>>>>>> ec2e1469
    "ts-loader": "^8.0.4",
    "typescript": "4.0",
    "utf8": "^3.0.0",
    "webpack": "^4.44.2",
    "webpack-cli": "^3.3.12",
    "ws": "^7.3.1",
    "xterm-benchmark": "^0.1.3"
  }
}<|MERGE_RESOLUTION|>--- conflicted
+++ resolved
@@ -56,13 +56,8 @@
     "mustache": "^4.0.1",
     "node-pty": "^0.9.0",
     "nyc": "^15.1.0",
-<<<<<<< HEAD
     "playwright": "^1.5.1",
-    "source-map-loader": "^1.1.0",
-=======
-    "playwright": "^1.4.2",
     "source-map-loader": "^1.1.1",
->>>>>>> ec2e1469
     "ts-loader": "^8.0.4",
     "typescript": "4.0",
     "utf8": "^3.0.0",
