/**
 * @license MIT
 *
 * This contains the type declarations for the xterm.js library. Note that
 * some interfaces differ between this file and the actual implementation in
 * src/, that's because this file declares the *public* API which is intended
 * to be stable and consumed by external programs.
 */

declare module 'xterm' {
  /**
   * An object containing start up options for the terminal.
   */
  export interface ITerminalOptions {
    /**
     * Whether background should support non-opaque color. It must be set before 
     * executing open() method and can't be changed later without excuting it again.
     * Warning: Enabling this option can reduce performances somewhat.
     */
    allowTransparency?: boolean;
    /**
     * A data uri of the sound to use for the bell (needs bellStyle = 'sound').
     */
    bellSound?: string;

    /**
     * The type of the bell notification the terminal will use.
     */
    bellStyle?: 'none' /*| 'visual'*/ | 'sound' /*| 'both'*/;

    /**
     * The number of columns in the terminal.
     */
    cols?: number;

    /**
     * Whether the cursor blinks.
     */
    cursorBlink?: boolean;

    /**
     * The style of the cursor.
     */
    cursorStyle?: 'block' | 'underline' | 'bar';

    /**
     * Whether input should be disabled.
     */
    disableStdin?: boolean;

    /**
     * Whether to enable the rendering of bold text.
     */
    enableBold?: boolean;

    /**
     * The font size used to render text.
     */
    fontSize?: number;

    /**
     * The font family used to render text.
     */
    fontFamily?: string;

    /**
     * The spacing in whole pixels between characters..
     */
    letterSpacing?: number;

    /**
     * The line height used to render text.
     */
    lineHeight?: number;

    /**
     * The number of rows in the terminal.
     */
    rows?: number;

    /**
     * The amount of scrollback in the terminal. Scrollback is the amount of rows
     * that are retained when lines are scrolled beyond the initial viewport.
     */
    scrollback?: number;

    /**
     * The size of tab stops in the terminal.
     */
    tabStopWidth?: number;

    /**
     * The color theme of the terminal.
     */
    theme?: ITheme;
  }

  /**
   * Contains colors to theme the terminal with.
   */
  export interface ITheme {
    /** The default foreground color */
    foreground?: string,
    /** The default background color */
    background?: string,
    /** The cursor color */
    cursor?: string,
    /** The accent color of the cursor (used as the foreground color for a block cursor) */
    cursorAccent?: string,
    /** The selection color (can be transparent) */
    selection?: string,
    /** ANSI black (eg. `\x1b[30m`) */
    black?: string,
    /** ANSI red (eg. `\x1b[31m`) */
    red?: string,
    /** ANSI green (eg. `\x1b[32m`) */
    green?: string,
    /** ANSI yellow (eg. `\x1b[33m`) */
    yellow?: string,
    /** ANSI blue (eg. `\x1b[34m`) */
    blue?: string,
    /** ANSI magenta (eg. `\x1b[35m`) */
    magenta?: string,
    /** ANSI cyan (eg. `\x1b[36m`) */
    cyan?: string,
    /** ANSI white (eg. `\x1b[37m`) */
    white?: string,
    /** ANSI bright black (eg. `\x1b[1;30m`) */
    brightBlack?: string,
    /** ANSI bright red (eg. `\x1b[1;31m`) */
    brightRed?: string,
    /** ANSI bright green (eg. `\x1b[1;32m`) */
    brightGreen?: string,
    /** ANSI bright yellow (eg. `\x1b[1;33m`) */
    brightYellow?: string,
    /** ANSI bright blue (eg. `\x1b[1;34m`) */
    brightBlue?: string,
    /** ANSI bright magenta (eg. `\x1b[1;35m`) */
    brightMagenta?: string,
    /** ANSI bright cyan (eg. `\x1b[1;36m`) */
    brightCyan?: string,
    /** ANSI bright white (eg. `\x1b[1;37m`) */
    brightWhite?: string
  }

  /**
   * An object containing options for a link matcher.
   */
  export interface ILinkMatcherOptions {
    /**
     * The index of the link from the regex.match(text) call. This defaults to 0
     * (for regular expressions without capture groups).
     */
    matchIndex?: number;

    /**
     * A callback that validates an individual link, returning true if valid and
     * false if invalid.
     */
    validationCallback?: (uri: string, callback: (isValid: boolean) => void) => void;

    /**
     * A callback that fires when the mouse hovers over a link for a moment.
     */
    tooltipCallback?: (event: MouseEvent, uri: string) => boolean | void;

    /**
     * A callback that fires when the mouse leaves a link. Note that this can
     * happen even when tooltipCallback hasn't fired for the link yet.
     */
    leaveCallback?: (event: MouseEvent, uri: string) => boolean | void;

    /**
     * The priority of the link matcher, this defines the order in which the link
     * matcher is evaluated relative to others, from highest to lowest. The
     * default value is 0.
     */
    priority?: number;
  }

  /**
   * The class that represents an xterm.js terminal.
   */
  export class Terminal {
    /**
     * The element containing the terminal.
     */
    element: HTMLElement;

    /**
     * The textarea that accepts input for the terminal.
     */
    textarea: HTMLTextAreaElement;

    /**
     * The number of rows in the terminal's viewport.
     */
    rows: number;

    /**
     * The number of columns in the terminal's viewport.
     */
    cols: number;

    /**
     * Creates a new `Terminal` object.
     *
     * @param options An object containing a set of options.
     */
    constructor(options?: ITerminalOptions);

    /**
     * Unfocus the terminal.
     */
    blur(): void;

    /**
     * Focus the terminal.
     */
    focus(): void;

    /**
     * Registers an event listener.
     * @param type The type of the event.
     * @param listener The listener.
     */
    on(type: 'blur' | 'focus' | 'linefeed' | 'selection', listener: () => void): void;
    /**
     * Registers an event listener.
     * @param type The type of the event.
     * @param listener The listener.
     */
    on(type: 'data', listener: (data?: string) => void): void;
    /**
     * Registers an event listener.
     * @param type The type of the event.
     * @param listener The listener.
     */
    on(type: 'key', listener: (key?: string, event?: KeyboardEvent) => void): void;
    /**
     * Registers an event listener.
     * @param type The type of the event.
     * @param listener The listener.
     */
    on(type: 'keypress' | 'keydown', listener: (event?: KeyboardEvent) => void): void;
    /**
     * Registers an event listener.
     * @param type The type of the event.
     * @param listener The listener.
     */
    on(type: 'refresh', listener: (data?: {start: number, end: number}) => void): void;
    /**
     * Registers an event listener.
     * @param type The type of the event.
     * @param listener The listener.
     */
    on(type: 'resize', listener: (data?: {cols: number, rows: number}) => void): void;
    /**
     * Registers an event listener.
     * @param type The type of the event.
     * @param listener The listener.
     */
    on(type: 'scroll', listener: (ydisp?: number) => void): void;
    /**
     * Registers an event listener.
     * @param type The type of the event.
     * @param listener The listener.
     */
    on(type: 'title', listener: (title?: string) => void): void;
    /**
     * Registers an event listener.
     * @param type The type of the event.
     * @param listener The listener.
     */
    on(type: string, listener: (...args: any[]) => void): void;

    /**
     * Deregisters an event listener.
     * @param type The type of the event.
     * @param listener The listener.
     */
    off(type: 'blur' | 'focus' | 'linefeed' | 'selection' | 'data' | 'key' | 'keypress' | 'keydown' | 'refresh' | 'resize' | 'scroll' | 'title' | string, listener: (...args: any[]) => void): void;

    /**
     * Resizes the terminal.
     * @param x The number of columns to resize to.
     * @param y The number of rows to resize to.
     */
    resize(columns: number, rows: number): void;

    /**
     * Writes text to the terminal, followed by a break line character (\n).
     * @param data The text to write to the terminal.
     */
    writeln(data: string): void;

    /**
     * Opens the terminal within an element.
     * @param parent The element to create the terminal within. This element
     * must be visible (have dimensions) when `open` is called as several DOM-
     * based measurements need to be performed when this function is called.
     */
    open(parent: HTMLElement): void;

    /**
     * Attaches a custom key event handler which is run before keys are
     * processed, giving consumers of xterm.js ultimate control as to what keys
     * should be processed by the terminal and what keys should not.
     * @param customKeyEventHandler The custom KeyboardEvent handler to attach.
     * This is a function that takes a KeyboardEvent, allowing consumers to stop
     * propogation and/or prevent the default action. The function returns
     * whether the event should be processed by xterm.js.
     */
    attachCustomKeyEventHandler(customKeyEventHandler: (event: KeyboardEvent) => boolean): void;

    /**
     * (EXPERIMENTAL) Registers a link matcher, allowing custom link patterns to
     * be matched and handled.
     * @param regex The regular expression to search for, specifically this
     * searches the textContent of the rows. You will want to use \s to match a
     * space ' ' character for example.
     * @param handler The callback when the link is called.
     * @param options Options for the link matcher.
     * @return The ID of the new matcher, this can be used to deregister.
     */
    registerLinkMatcher(regex: RegExp, handler: (event: MouseEvent, uri: string) => boolean | void, options?: ILinkMatcherOptions): number;

    /**
     * (EXPERIMENTAL) Deregisters a link matcher if it has been registered.
     * @param matcherId The link matcher's ID (returned after register)
     */
    deregisterLinkMatcher(matcherId: number): void;

    /**
     * Gets whether the terminal has an active selection.
     */
    hasSelection(): boolean;

    /**
     * Gets the terminal's current selection, this is useful for implementing
     * copy behavior outside of xterm.js.
     */
    getSelection(): string;

    /**
     * Clears the current terminal selection.
     */
    clearSelection(): void;

    /**
     * Selects all text within the terminal.
     */
    selectAll(): void;

    // /**
    //  * Find the next instance of the term, then scroll to and select it. If it
    //  * doesn't exist, do nothing.
    //  * @param term Tne search term.
    //  * @return Whether a result was found.
    //  */
    // findNext(term: string): boolean;

    // /**
    //  * Find the previous instance of the term, then scroll to and select it. If it
    //  * doesn't exist, do nothing.
    //  * @param term Tne search term.
    //  * @return Whether a result was found.
    //  */
    // findPrevious(term: string): boolean;

    /**
     * Destroys the terminal and detaches it from the DOM.
     */
    destroy(): void;

    /**
     * Scroll the display of the terminal
     * @param amount The number of lines to scroll down (negative scroll up).
     */
    scrollLines(amount: number): void;

    /**
     * Scroll the display of the terminal by a number of pages.
     * @param pageCount The number of pages to scroll (negative scrolls up).
     */
    scrollPages(pageCount: number): void;

    /**
     * Scrolls the display of the terminal to the top.
     */
    scrollToTop(): void;

    /**
     * Scrolls the display of the terminal to the bottom.
     */
    scrollToBottom(): void;

    /**
     * Clear the entire buffer, making the prompt line the new first line.
     */
    clear(): void;

    /**
     * Writes text to the terminal.
     * @param data The text to write to the terminal.
     */
    write(data: string): void;

    /**
     * Retrieves an option's value from the terminal.
     * @param key The option key.
     */
    getOption(key: 'bellSound' | 'bellStyle' | 'cursorStyle' | 'fontFamily' | 'fontWeight' | 'fontWeightBold'| 'termName'): string;
    /**
     * Retrieves an option's value from the terminal.
     * @param key The option key.
     */
    getOption(key: 'cancelEvents' | 'convertEol' | 'cursorBlink' | 'debug' | 'disableStdin' | 'enableBold' | 'popOnBell' | 'screenKeys' | 'useFlowControl' | 'visualBell' | 'allowTransparency'): boolean;
    /**
     * Retrieves an option's value from the terminal.
     * @param key The option key.
     */
    getOption(key: 'colors'): string[];
    /**
     * Retrieves an option's value from the terminal.
     * @param key The option key.
     */
    getOption(key: 'cols' | 'fontSize' | 'letterSpacing' | 'lineHeight' | 'rows' | 'tabStopWidth' | 'scrollback'): number;
    /**
     * Retrieves an option's value from the terminal.
     * @param key The option key.
     */
    getOption(key: 'handler'): (data: string) => void;
    /**
     * Retrieves an option's value from the terminal.
     * @param key The option key.
     */
    getOption(key: string): any;

    /**
     * Sets an option on the terminal.
     * @param key The option key.
     * @param value The option value.
     */
    setOption(key: 'fontFamily' | 'termName' | 'bellSound', value: string): void;
    /**
    * Sets an option on the terminal.
    * @param key The option key.
    * @param value The option value.
    */
    setOption(key: 'fontWeight' | 'fontWeightBold', value: null | 'normal' | 'bold' | 'bolder' | 'lighter' | '100' | '200' | '300' | '400' | '500' | '600' | '700' | '800' | '900'): void;
    /**
     * Sets an option on the terminal.
     * @param key The option key.
     * @param value The option value.
     */
    setOption(key: 'bellStyle', value: null | 'none' | 'visual' | 'sound' | 'both'): void;
    /**
     * Sets an option on the terminal.
     * @param key The option key.
     * @param value The option value.
     */
    setOption(key: 'cursorStyle', value: null | 'block' | 'underline' | 'bar'): void;
    /**
     * Sets an option on the terminal.
     * @param key The option key.
     * @param value The option value.
     */
<<<<<<< HEAD
    setOption(key: 'cancelEvents' | 'convertEol' | 'cursorBlink' | 'debug' | 'disableStdin' | 'enableBold' | 'popOnBell' | 'screenKeys' | 'useFlowControl' | 'visualBell' | 'allowTransparency', value: boolean): void;
=======
    setOption(key: 'cancelEvents' | 'convertEol' | 'cursorBlink' | 'debug' | 'disableStdin' | 'enableBold' | 'macOptionIsMeta' | 'popOnBell' | 'screenKeys' | 'useFlowControl' | 'visualBell', value: boolean): void;
>>>>>>> 9afbcf98
    /**
     * Sets an option on the terminal.
     * @param key The option key.
     * @param value The option value.
     */
    setOption(key: 'colors', value: string[]): void;
    /**
     * Sets an option on the terminal.
     * @param key The option key.
     * @param value The option value.
     */
    setOption(key: 'fontSize' | 'letterSpacing' | 'lineHeight' | 'tabStopWidth' | 'scrollback', value: number): void;
    /**
     * Sets an option on the terminal.
     * @param key The option key.
     * @param value The option value.
     */
    setOption(key: 'handler', value: (data: string) => void): void;
    /**
     * Sets an option on the terminal.
     * @param key The option key.
     * @param value The option value.
     */
    setOption(key: 'theme', value: ITheme): void;
    /**
     * Sets an option on the terminal.
     * @param key The option key.
     * @param value The option value.
     */
    setOption(key: string, value: any): void;

    /**
     * Tells the renderer to refresh terminal content between two rows
     * (inclusive) at the next opportunity.
     * @param start The row to start from (between 0 and this.rows - 1).
     * @param end The row to end at (between start and this.rows - 1).
     */
    refresh(start: number, end: number): void;

    /**
     * Perform a full reset (RIS, aka '\x1bc').
     */
    reset(): void

    /**
     * Applies an addon to the Terminal prototype, making it available to all
     * newly created Terminals.
     * @param addon The addon to apply.
     */
    static applyAddon(addon: any): void;
  }
}<|MERGE_RESOLUTION|>--- conflicted
+++ resolved
@@ -466,11 +466,7 @@
      * @param key The option key.
      * @param value The option value.
      */
-<<<<<<< HEAD
-    setOption(key: 'cancelEvents' | 'convertEol' | 'cursorBlink' | 'debug' | 'disableStdin' | 'enableBold' | 'popOnBell' | 'screenKeys' | 'useFlowControl' | 'visualBell' | 'allowTransparency', value: boolean): void;
-=======
-    setOption(key: 'cancelEvents' | 'convertEol' | 'cursorBlink' | 'debug' | 'disableStdin' | 'enableBold' | 'macOptionIsMeta' | 'popOnBell' | 'screenKeys' | 'useFlowControl' | 'visualBell', value: boolean): void;
->>>>>>> 9afbcf98
+    setOption(key: 'allowTransparency' | 'cancelEvents' | 'convertEol' | 'cursorBlink' | 'debug' | 'disableStdin' | 'enableBold' | 'macOptionIsMeta' | 'popOnBell' | 'screenKeys' | 'useFlowControl' | 'visualBell', value: boolean): void;
     /**
      * Sets an option on the terminal.
      * @param key The option key.
