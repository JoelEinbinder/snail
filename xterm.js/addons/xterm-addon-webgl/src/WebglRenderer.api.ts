/**
 * Copyright (c) 2019 The xterm.js authors. All rights reserved.
 * @license MIT
 */

import * as playwright from 'playwright';
import { ITerminalOptions } from '../../../src/Types';
import { ITheme } from 'xterm';
import { assert } from 'chai';
import { openTerminal, pollFor, writeSync } from '../../../out-test/api/TestUtils';

const APP = 'http://127.0.0.1:3000/test';

let browser: playwright.Browser;
let page: playwright.Page;
const width = 800;
const height = 600;

describe('WebGL Renderer Integration Tests', function (): void {
  it('dispose removes renderer canvases', async () => {
    await setupBrowser();
    assert.equal(await page.evaluate(`document.querySelectorAll('.xterm canvas').length`), 3);
    await page.evaluate(`addon.dispose()`);
    assert.equal(await page.evaluate(`document.querySelectorAll('.xterm canvas').length`), 0);
    await browser.close();
  });

  describe('colors', () => {
    before(async () => setupBrowser());
    after(async () => browser.close());
    beforeEach(async () => page.evaluate(`window.term.reset()`));

    it('foreground 0-15', async () => {
      const theme: ITheme = {
        black: '#010203',
        red: '#040506',
        green: '#070809',
        yellow: '#0a0b0c',
        blue: '#0d0e0f',
        magenta: '#101112',
        cyan: '#131415',
        white: '#161718'
      };
      await page.evaluate(`window.term.setOption('theme', ${JSON.stringify(theme)});`);
      await writeSync(page, `\\x1b[30m█\\x1b[31m█\\x1b[32m█\\x1b[33m█\\x1b[34m█\\x1b[35m█\\x1b[36m█\\x1b[37m█`);
      await pollFor(page, () => getCellColor(1, 1), [1, 2, 3, 255]);
      await pollFor(page, () => getCellColor(2, 1), [4, 5, 6, 255]);
      await pollFor(page, () => getCellColor(3, 1), [7, 8, 9, 255]);
      await pollFor(page, () => getCellColor(4, 1), [10, 11, 12, 255]);
      await pollFor(page, () => getCellColor(5, 1), [13, 14, 15, 255]);
      await pollFor(page, () => getCellColor(6, 1), [16, 17, 18, 255]);
      await pollFor(page, () => getCellColor(7, 1), [19, 20, 21, 255]);
      await pollFor(page, () => getCellColor(8, 1), [22, 23, 24, 255]);
    });

    it('foreground 0-7 drawBoldTextInBrightColors', async () => {
      const theme: ITheme = {
        brightBlack: '#010203',
        brightRed: '#040506',
        brightGreen: '#070809',
        brightYellow: '#0a0b0c',
        brightBlue: '#0d0e0f',
        brightMagenta: '#101112',
        brightCyan: '#131415',
        brightWhite: '#161718'
      };
      await page.evaluate(`
        window.term.setOption('theme', ${JSON.stringify(theme)});
        window.term.setOption('drawBoldTextInBrightColors', true);
      `);
      await writeSync(page, `\\x1b[1;30m█\\x1b[1;31m█\\x1b[1;32m█\\x1b[1;33m█\\x1b[1;34m█\\x1b[1;35m█\\x1b[1;36m█\\x1b[1;37m█`);
      await pollFor(page, () => getCellColor(1, 1), [1, 2, 3, 255]);
      await pollFor(page, () => getCellColor(2, 1), [4, 5, 6, 255]);
      await pollFor(page, () => getCellColor(3, 1), [7, 8, 9, 255]);
      await pollFor(page, () => getCellColor(4, 1), [10, 11, 12, 255]);
      await pollFor(page, () => getCellColor(5, 1), [13, 14, 15, 255]);
      await pollFor(page, () => getCellColor(6, 1), [16, 17, 18, 255]);
      await pollFor(page, () => getCellColor(7, 1), [19, 20, 21, 255]);
      await pollFor(page, () => getCellColor(8, 1), [22, 23, 24, 255]);
    });

    it('background 0-15', async () => {
      const theme: ITheme = {
        black: '#010203',
        red: '#040506',
        green: '#070809',
        yellow: '#0a0b0c',
        blue: '#0d0e0f',
        magenta: '#101112',
        cyan: '#131415',
        white: '#161718'
      };
      await page.evaluate(`window.term.setOption('theme', ${JSON.stringify(theme)});`);
      await writeSync(page, `\\x1b[40m \\x1b[41m \\x1b[42m \\x1b[43m \\x1b[44m \\x1b[45m \\x1b[46m \\x1b[47m `);
      await pollFor(page, () => getCellColor(1, 1), [1, 2, 3, 255]);
      await pollFor(page, () => getCellColor(2, 1), [4, 5, 6, 255]);
      await pollFor(page, () => getCellColor(3, 1), [7, 8, 9, 255]);
      await pollFor(page, () => getCellColor(4, 1), [10, 11, 12, 255]);
      await pollFor(page, () => getCellColor(5, 1), [13, 14, 15, 255]);
      await pollFor(page, () => getCellColor(6, 1), [16, 17, 18, 255]);
      await pollFor(page, () => getCellColor(7, 1), [19, 20, 21, 255]);
      await pollFor(page, () => getCellColor(8, 1), [22, 23, 24, 255]);
    });

    it('foreground 0-15 inverse', async () => {
      const theme: ITheme = {
        black: '#010203',
        red: '#040506',
        green: '#070809',
        yellow: '#0a0b0c',
        blue: '#0d0e0f',
        magenta: '#101112',
        cyan: '#131415',
        white: '#161718'
      };
      await page.evaluate(`window.term.setOption('theme', ${JSON.stringify(theme)});`);
      await writeSync(page, `\\x1b[7;30m \\x1b[7;31m \\x1b[7;32m \\x1b[7;33m \\x1b[7;34m \\x1b[7;35m \\x1b[7;36m \\x1b[7;37m `);
      await pollFor(page, () => getCellColor(1, 1), [1, 2, 3, 255]);
      await pollFor(page, () => getCellColor(2, 1), [4, 5, 6, 255]);
      await pollFor(page, () => getCellColor(3, 1), [7, 8, 9, 255]);
      await pollFor(page, () => getCellColor(4, 1), [10, 11, 12, 255]);
      await pollFor(page, () => getCellColor(5, 1), [13, 14, 15, 255]);
      await pollFor(page, () => getCellColor(6, 1), [16, 17, 18, 255]);
      await pollFor(page, () => getCellColor(7, 1), [19, 20, 21, 255]);
      await pollFor(page, () => getCellColor(8, 1), [22, 23, 24, 255]);
    });

    it('background 0-15 inverse', async () => {
      const theme: ITheme = {
        black: '#010203',
        red: '#040506',
        green: '#070809',
        yellow: '#0a0b0c',
        blue: '#0d0e0f',
        magenta: '#101112',
        cyan: '#131415',
        white: '#161718'
      };
      await page.evaluate(`window.term.setOption('theme', ${JSON.stringify(theme)});`);
      await writeSync(page, `\\x1b[7;40m█\\x1b[7;41m█\\x1b[7;42m█\\x1b[7;43m█\\x1b[7;44m█\\x1b[7;45m█\\x1b[7;46m█\\x1b[7;47m█`);
      await pollFor(page, () => getCellColor(1, 1), [1, 2, 3, 255]);
      await pollFor(page, () => getCellColor(2, 1), [4, 5, 6, 255]);
      await pollFor(page, () => getCellColor(3, 1), [7, 8, 9, 255]);
      await pollFor(page, () => getCellColor(4, 1), [10, 11, 12, 255]);
      await pollFor(page, () => getCellColor(5, 1), [13, 14, 15, 255]);
      await pollFor(page, () => getCellColor(6, 1), [16, 17, 18, 255]);
      await pollFor(page, () => getCellColor(7, 1), [19, 20, 21, 255]);
      await pollFor(page, () => getCellColor(8, 1), [22, 23, 24, 255]);
    });

    it('foreground 0-15 inivisible', async () => {
      const theme: ITheme = {
        black: '#010203',
        red: '#040506',
        green: '#070809',
        yellow: '#0a0b0c',
        blue: '#0d0e0f',
        magenta: '#101112',
        cyan: '#131415',
        white: '#161718'
      };
      await page.evaluate(`window.term.setOption('theme', ${JSON.stringify(theme)});`);
      await writeSync(page, `\\x1b[8;30m \\x1b[8;31m \\x1b[8;32m \\x1b[8;33m \\x1b[8;34m \\x1b[8;35m \\x1b[8;36m \\x1b[8;37m `);
      await pollFor(page, () => getCellColor(1, 1), [0, 0, 0, 255]);
      await pollFor(page, () => getCellColor(2, 1), [0, 0, 0, 255]);
      await pollFor(page, () => getCellColor(3, 1), [0, 0, 0, 255]);
      await pollFor(page, () => getCellColor(4, 1), [0, 0, 0, 255]);
      await pollFor(page, () => getCellColor(5, 1), [0, 0, 0, 255]);
      await pollFor(page, () => getCellColor(6, 1), [0, 0, 0, 255]);
      await pollFor(page, () => getCellColor(7, 1), [0, 0, 0, 255]);
      await pollFor(page, () => getCellColor(8, 1), [0, 0, 0, 255]);
    });

    it('background 0-15 inivisible', async () => {
      const theme: ITheme = {
        black: '#010203',
        red: '#040506',
        green: '#070809',
        yellow: '#0a0b0c',
        blue: '#0d0e0f',
        magenta: '#101112',
        cyan: '#131415',
        white: '#161718'
      };
      await page.evaluate(`window.term.setOption('theme', ${JSON.stringify(theme)});`);
      await writeSync(page, `\\x1b[8;40m█\\x1b[8;41m█\\x1b[8;42m█\\x1b[8;43m█\\x1b[8;44m█\\x1b[8;45m█\\x1b[8;46m█\\x1b[8;47m█`);
      await pollFor(page, () => getCellColor(1, 1), [1, 2, 3, 255]);
      await pollFor(page, () => getCellColor(2, 1), [4, 5, 6, 255]);
      await pollFor(page, () => getCellColor(3, 1), [7, 8, 9, 255]);
      await pollFor(page, () => getCellColor(4, 1), [10, 11, 12, 255]);
      await pollFor(page, () => getCellColor(5, 1), [13, 14, 15, 255]);
      await pollFor(page, () => getCellColor(6, 1), [16, 17, 18, 255]);
      await pollFor(page, () => getCellColor(7, 1), [19, 20, 21, 255]);
      await pollFor(page, () => getCellColor(8, 1), [22, 23, 24, 255]);
    });

    it('foreground 0-15 bright', async () => {
      const theme: ITheme = {
        brightBlack: '#010203',
        brightRed: '#040506',
        brightGreen: '#070809',
        brightYellow: '#0a0b0c',
        brightBlue: '#0d0e0f',
        brightMagenta: '#101112',
        brightCyan: '#131415',
        brightWhite: '#161718'
      };
      await page.evaluate(`window.term.setOption('theme', ${JSON.stringify(theme)});`);
      await writeSync(page, `\\x1b[90m█\\x1b[91m█\\x1b[92m█\\x1b[93m█\\x1b[94m█\\x1b[95m█\\x1b[96m█\\x1b[97m█`);
      await pollFor(page, () => getCellColor(1, 1), [1, 2, 3, 255]);
      await pollFor(page, () => getCellColor(2, 1), [4, 5, 6, 255]);
      await pollFor(page, () => getCellColor(3, 1), [7, 8, 9, 255]);
      await pollFor(page, () => getCellColor(4, 1), [10, 11, 12, 255]);
      await pollFor(page, () => getCellColor(5, 1), [13, 14, 15, 255]);
      await pollFor(page, () => getCellColor(6, 1), [16, 17, 18, 255]);
      await pollFor(page, () => getCellColor(7, 1), [19, 20, 21, 255]);
      await pollFor(page, () => getCellColor(8, 1), [22, 23, 24, 255]);
    });

    it('background 0-15 bright', async () => {
      const theme: ITheme = {
        brightBlack: '#010203',
        brightRed: '#040506',
        brightGreen: '#070809',
        brightYellow: '#0a0b0c',
        brightBlue: '#0d0e0f',
        brightMagenta: '#101112',
        brightCyan: '#131415',
        brightWhite: '#161718'
      };
      await page.evaluate(`window.term.setOption('theme', ${JSON.stringify(theme)});`);
      await writeSync(page, `\\x1b[100m \\x1b[101m \\x1b[102m \\x1b[103m \\x1b[104m \\x1b[105m \\x1b[106m \\x1b[107m `);
      await pollFor(page, () => getCellColor(1, 1), [1, 2, 3, 255]);
      await pollFor(page, () => getCellColor(2, 1), [4, 5, 6, 255]);
      await pollFor(page, () => getCellColor(3, 1), [7, 8, 9, 255]);
      await pollFor(page, () => getCellColor(4, 1), [10, 11, 12, 255]);
      await pollFor(page, () => getCellColor(5, 1), [13, 14, 15, 255]);
      await pollFor(page, () => getCellColor(6, 1), [16, 17, 18, 255]);
      await pollFor(page, () => getCellColor(7, 1), [19, 20, 21, 255]);
      await pollFor(page, () => getCellColor(8, 1), [22, 23, 24, 255]);
    });

    it('foreground 16-255', async () => {
      let data = '';
      for (let y = 0; y < 240 / 16; y++) {
        for (let x = 0; x < 16; x++) {
          data += `\\x1b[38;5;${16 + y * 16 + x}m█\x1b[0m`;
        }
        data += '\\r\\n';
      }
      await writeSync(page, data);
      for (let y = 0; y < 240 / 16; y++) {
        for (let x = 0; x < 16; x++) {
          const cssColor = COLORS_16_TO_255[y * 16 + x];
          const r = parseInt(cssColor.substr(1, 2), 16);
          const g = parseInt(cssColor.substr(3, 2), 16);
          const b = parseInt(cssColor.substr(5, 2), 16);
          await pollFor(page, () => getCellColor(x + 1, y + 1), [r, g, b, 255]);
        }
      }
    });

    it('background 16-255', async () => {
      let data = '';
      for (let y = 0; y < 240 / 16; y++) {
        for (let x = 0; x < 16; x++) {
          data += `\\x1b[48;5;${16 + y * 16 + x}m \x1b[0m`;
        }
        data += '\\r\\n';
      }
      await writeSync(page, data);
      for (let y = 0; y < 240 / 16; y++) {
        for (let x = 0; x < 16; x++) {
          const cssColor = COLORS_16_TO_255[y * 16 + x];
          const r = parseInt(cssColor.substr(1, 2), 16);
          const g = parseInt(cssColor.substr(3, 2), 16);
          const b = parseInt(cssColor.substr(5, 2), 16);
          await pollFor(page, () => getCellColor(x + 1, y + 1), [r, g, b, 255]);
        }
      }
    });

    it('foreground 16-255 inverse', async () => {
      let data = '';
      for (let y = 0; y < 240 / 16; y++) {
        for (let x = 0; x < 16; x++) {
          data += `\\x1b[7;38;5;${16 + y * 16 + x}m \x1b[0m`;
        }
        data += '\\r\\n';
      }
      await writeSync(page, data);
      for (let y = 0; y < 240 / 16; y++) {
        for (let x = 0; x < 16; x++) {
          const cssColor = COLORS_16_TO_255[y * 16 + x];
          const r = parseInt(cssColor.substr(1, 2), 16);
          const g = parseInt(cssColor.substr(3, 2), 16);
          const b = parseInt(cssColor.substr(5, 2), 16);
          await pollFor(page, () => getCellColor(x + 1, y + 1), [r, g, b, 255]);
        }
      }
    });

    it('background 16-255 inverse', async () => {
      let data = '';
      for (let y = 0; y < 240 / 16; y++) {
        for (let x = 0; x < 16; x++) {
          data += `\\x1b[7;48;5;${16 + y * 16 + x}m█\x1b[0m`;
        }
        data += '\\r\\n';
      }
      await writeSync(page, data);
      for (let y = 0; y < 240 / 16; y++) {
        for (let x = 0; x < 16; x++) {
          const cssColor = COLORS_16_TO_255[y * 16 + x];
          const r = parseInt(cssColor.substr(1, 2), 16);
          const g = parseInt(cssColor.substr(3, 2), 16);
          const b = parseInt(cssColor.substr(5, 2), 16);
          await pollFor(page, () => getCellColor(x + 1, y + 1), [r, g, b, 255]);
        }
      }
    });

    it('foreground 16-255 invisible', async () => {
      let data = '';
      for (let y = 0; y < 240 / 16; y++) {
        for (let x = 0; x < 16; x++) {
          data += `\\x1b[8;38;5;${16 + y * 16 + x}m \x1b[0m`;
        }
        data += '\\r\\n';
      }
      await writeSync(page, data);
      for (let y = 0; y < 240 / 16; y++) {
        for (let x = 0; x < 16; x++) {
          const cssColor = COLORS_16_TO_255[y * 16 + x];
          const r = parseInt(cssColor.substr(1, 2), 16);
          const g = parseInt(cssColor.substr(3, 2), 16);
          const b = parseInt(cssColor.substr(5, 2), 16);
          await pollFor(page, () => getCellColor(x + 1, y + 1), [0, 0, 0, 255]);
        }
      }
    });

    it('background 16-255 invisible', async () => {
      let data = '';
      for (let y = 0; y < 240 / 16; y++) {
        for (let x = 0; x < 16; x++) {
          data += `\\x1b[8;48;5;${16 + y * 16 + x}m█\x1b[0m`;
        }
        data += '\\r\\n';
      }
      await writeSync(page, data);
      for (let y = 0; y < 240 / 16; y++) {
        for (let x = 0; x < 16; x++) {
          const cssColor = COLORS_16_TO_255[y * 16 + x];
          const r = parseInt(cssColor.substr(1, 2), 16);
          const g = parseInt(cssColor.substr(3, 2), 16);
          const b = parseInt(cssColor.substr(5, 2), 16);
          await pollFor(page, () => getCellColor(x + 1, y + 1), [r, g, b, 255]);
        }
      }
    });

    it('foreground true color red', async () => {
      let data = '';
      for (let y = 0; y < 16; y++) {
        for (let x = 0; x < 16; x++) {
          const i = y * 16 + x;
          data += `\\x1b[38;2;${i};0;0m█\x1b[0m`;
        }
        data += '\\r\\n';
      }
      await writeSync(page, data);
      for (let y = 0; y < 16; y++) {
        for (let x = 0; x < 16; x++) {
          const i = y * 16 + x;
          await pollFor(page, () => getCellColor(x + 1, y + 1), [i, 0, 0, 255]);
        }
      }
    });

    it('background true color red', async () => {
      let data = '';
      for (let y = 0; y < 16; y++) {
        for (let x = 0; x < 16; x++) {
          const i = y * 16 + x;
          data += `\\x1b[48;2;${i};0;0m \x1b[0m`;
        }
        data += '\\r\\n';
      }
      await writeSync(page, data);
      for (let y = 0; y < 16; y++) {
        for (let x = 0; x < 16; x++) {
          const i = y * 16 + x;
          await pollFor(page, () => getCellColor(x + 1, y + 1), [i, 0, 0, 255]);
        }
      }
    });

    it('foreground true color green', async () => {
      let data = '';
      for (let y = 0; y < 16; y++) {
        for (let x = 0; x < 16; x++) {
          const i = y * 16 + x;
          data += `\\x1b[38;2;0;${i};0m█\x1b[0m`;
        }
        data += '\\r\\n';
      }
      await writeSync(page, data);
      for (let y = 0; y < 16; y++) {
        for (let x = 0; x < 16; x++) {
          const i = y * 16 + x;
          await pollFor(page, () => getCellColor(x + 1, y + 1), [0, i, 0, 255]);
        }
      }
    });

    it('background true color green', async () => {
      let data = '';
      for (let y = 0; y < 16; y++) {
        for (let x = 0; x < 16; x++) {
          const i = y * 16 + x;
          data += `\\x1b[48;2;0;${i};0m \x1b[0m`;
        }
        data += '\\r\\n';
      }
      await writeSync(page, data);
      for (let y = 0; y < 16; y++) {
        for (let x = 0; x < 16; x++) {
          const i = y * 16 + x;
          await pollFor(page, () => getCellColor(x + 1, y + 1), [0, i, 0, 255]);
        }
      }
    });

    it('foreground true color blue', async () => {
      let data = '';
      for (let y = 0; y < 16; y++) {
        for (let x = 0; x < 16; x++) {
          const i = y * 16 + x;
          data += `\\x1b[38;2;0;0;${i}m█\x1b[0m`;
        }
        data += '\\r\\n';
      }
      await writeSync(page, data);
      for (let y = 0; y < 16; y++) {
        for (let x = 0; x < 16; x++) {
          const i = y * 16 + x;
          await pollFor(page, () => getCellColor(x + 1, y + 1), [0, 0, i, 255]);
        }
      }
    });

    it('background true color blue', async () => {
      let data = '';
      for (let y = 0; y < 16; y++) {
        for (let x = 0; x < 16; x++) {
          const i = y * 16 + x;
          data += `\\x1b[48;2;0;0;${i}m \x1b[0m`;
        }
        data += '\\r\\n';
      }
      await writeSync(page, data);
      for (let y = 0; y < 16; y++) {
        for (let x = 0; x < 16; x++) {
          const i = y * 16 + x;
          await pollFor(page, () => getCellColor(x + 1, y + 1), [0, 0, i, 255]);
        }
      }
    });

    it('foreground true color grey', async () => {
      let data = '';
      for (let y = 0; y < 16; y++) {
        for (let x = 0; x < 16; x++) {
          const i = y * 16 + x;
          data += `\\x1b[38;2;${i};${i};${i}m█\x1b[0m`;
        }
        data += '\\r\\n';
      }
      await writeSync(page, data);
      for (let y = 0; y < 16; y++) {
        for (let x = 0; x < 16; x++) {
          const i = y * 16 + x;
          await pollFor(page, () => getCellColor(x + 1, y + 1), [i, i, i, 255]);
        }
      }
    });

    it('background true color grey', async () => {
      let data = '';
      for (let y = 0; y < 16; y++) {
        for (let x = 0; x < 16; x++) {
          const i = y * 16 + x;
          data += `\\x1b[48;2;${i};${i};${i}m \x1b[0m`;
        }
        data += '\\r\\n';
      }
      await writeSync(page, data);
      for (let y = 0; y < 16; y++) {
        for (let x = 0; x < 16; x++) {
          const i = y * 16 + x;
          await pollFor(page, () => getCellColor(x + 1, y + 1), [i, i, i, 255]);
        }
      }
    });

    it('foreground true color red inverse', async function (): Promise<void> {
      let data = '';
      for (let y = 0; y < 16; y++) {
        for (let x = 0; x < 16; x++) {
          const i = y * 16 + x;
          data += `\x1b[7;38;2;${i};0;0m \x1b[0m`;
        }
        data += '\\r\\n';
      }
      await writeSync(page, data);
      for (let y = 0; y < 16; y++) {
        for (let x = 0; x < 16; x++) {
          const i = y * 16 + x;
          await pollFor(page, () => getCellColor(x + 1, y + 1), [i, 0, 0, 255]);
        }
      }
    });

    it('background true color red inverse', async function (): Promise<void> {
      let data = '';
      for (let y = 0; y < 16; y++) {
        for (let x = 0; x < 16; x++) {
          const i = y * 16 + x;
          data += `\\x1b[7;48;2;${i};0;0m█\\x1b[0m`;
        }
        data += '\\r\\n';
      }
      await writeSync(page, data);
      for (let y = 0; y < 16; y++) {
        for (let x = 0; x < 16; x++) {
          const i = y * 16 + x;
          await pollFor(page, () => getCellColor(x + 1, y + 1), [i, 0, 0, 255]);
        }
      }
    });

    it('foreground true color green inverse', async () => {
      let data = '';
      for (let y = 0; y < 16; y++) {
        for (let x = 0; x < 16; x++) {
          const i = y * 16 + x;
          data += `\\x1b[7;38;2;0;${i};0m \x1b[0m`;
        }
        data += '\\r\\n';
      }
      await writeSync(page, data);
      for (let y = 0; y < 16; y++) {
        for (let x = 0; x < 16; x++) {
          const i = y * 16 + x;
          await pollFor(page, () => getCellColor(x + 1, y + 1), [0, i, 0, 255]);
        }
      }
    });

    it('background true color green inverse', async () => {
      let data = '';
      for (let y = 0; y < 16; y++) {
        for (let x = 0; x < 16; x++) {
          const i = y * 16 + x;
          data += `\\x1b[7;48;2;0;${i};0m█\x1b[0m`;
        }
        data += '\\r\\n';
      }
      await writeSync(page, data);
      for (let y = 0; y < 16; y++) {
        for (let x = 0; x < 16; x++) {
          const i = y * 16 + x;
          await pollFor(page, () => getCellColor(x + 1, y + 1), [0, i, 0, 255]);
        }
      }
    });

    it('foreground true color blue inverse', async () => {
      let data = '';
      for (let y = 0; y < 16; y++) {
        for (let x = 0; x < 16; x++) {
          const i = y * 16 + x;
          data += `\\x1b[7;38;2;0;0;${i}m \x1b[0m`;
        }
        data += '\\r\\n';
      }
      await writeSync(page, data);
      for (let y = 0; y < 16; y++) {
        for (let x = 0; x < 16; x++) {
          const i = y * 16 + x;
          await pollFor(page, () => getCellColor(x + 1, y + 1), [0, 0, i, 255]);
        }
      }
    });

    it('background true color blue inverse', async () => {
      let data = '';
      for (let y = 0; y < 16; y++) {
        for (let x = 0; x < 16; x++) {
          const i = y * 16 + x;
          data += `\\x1b[7;48;2;0;0;${i}m█\x1b[0m`;
        }
        data += '\\r\\n';
      }
      await writeSync(page, data);
      for (let y = 0; y < 16; y++) {
        for (let x = 0; x < 16; x++) {
          const i = y * 16 + x;
          await pollFor(page, () => getCellColor(x + 1, y + 1), [0, 0, i, 255]);
        }
      }
    });

    it('foreground true color grey inverse', async () => {
      let data = '';
      for (let y = 0; y < 16; y++) {
        for (let x = 0; x < 16; x++) {
          const i = y * 16 + x;
          data += `\\x1b[7;38;2;${i};${i};${i}m \x1b[0m`;
        }
        data += '\\r\\n';
      }
      await writeSync(page, data);
      for (let y = 0; y < 16; y++) {
        for (let x = 0; x < 16; x++) {
          const i = y * 16 + x;
          await pollFor(page, () => getCellColor(x + 1, y + 1), [i, i, i, 255]);
        }
      }
    });

    it('background true color grey inverse', async () => {
      let data = '';
      for (let y = 0; y < 16; y++) {
        for (let x = 0; x < 16; x++) {
          const i = y * 16 + x;
          data += `\\x1b[7;48;2;${i};${i};${i}m█\x1b[0m`;
        }
        data += '\\r\\n';
      }
      await writeSync(page, data);
      for (let y = 0; y < 16; y++) {
        for (let x = 0; x < 16; x++) {
          const i = y * 16 + x;
          await pollFor(page, () => getCellColor(x + 1, y + 1), [i, i, i, 255]);
        }
      }
    });

    it('foreground true color grey invisible', async () => {
      let data = '';
      for (let y = 0; y < 16; y++) {
        for (let x = 0; x < 16; x++) {
          const i = y * 16 + x;
          data += `\\x1b[8;38;2;${i};${i};${i}m \x1b[0m`;
        }
        data += '\\r\\n';
      }
      await writeSync(page, data);
      for (let y = 0; y < 16; y++) {
        for (let x = 0; x < 16; x++) {
          const i = y * 16 + x;
          await pollFor(page, () => getCellColor(x + 1, y + 1), [0, 0, 0, 255]);
        }
      }
    });

    it('background true color grey invisible', async () => {
      let data = '';
      for (let y = 0; y < 16; y++) {
        for (let x = 0; x < 16; x++) {
          const i = y * 16 + x;
          data += `\\x1b[8;48;2;${i};${i};${i}m█\x1b[0m`;
        }
        data += '\\r\\n';
      }
      await writeSync(page, data);
      for (let y = 0; y < 16; y++) {
        for (let x = 0; x < 16; x++) {
          const i = y * 16 + x;
          await pollFor(page, () => getCellColor(x + 1, y + 1), [i, i, i, 255]);
        }
      }
    });
  });

  describe('minimumContrastRatio', async () => {
    before(async () => setupBrowser());
    after(async () => browser.close());
    beforeEach(async () => page.evaluate(`window.term.reset()`));

    it('should adjust 0-15 colors on black background', async () => {
      const theme: ITheme = {
        black: '#2e3436',
        red: '#cc0000',
        green: '#4e9a06',
        yellow: '#c4a000',
        blue: '#3465a4',
        magenta: '#75507b',
        cyan: '#06989a',
        white: '#d3d7cf',
        brightBlack: '#555753',
        brightRed: '#ef2929',
        brightGreen: '#8ae234',
        brightYellow: '#fce94f',
        brightBlue: '#729fcf',
        brightMagenta: '#ad7fa8',
        brightCyan: '#34e2e2',
        brightWhite: '#eeeeec'
      };
      await page.evaluate(`
        window.term.setOption('theme', ${JSON.stringify(theme)});
        window.term.setOption('minimumContrastRatio', 1);
      `);
      await writeSync(page,
        `\\x1b[30m█\\x1b[31m█\\x1b[32m█\\x1b[33m█\\x1b[34m█\\x1b[35m█\\x1b[36m█\\x1b[37m█\\r\\n` +
        `\\x1b[90m█\\x1b[91m█\\x1b[92m█\\x1b[93m█\\x1b[94m█\\x1b[95m█\\x1b[96m█\\x1b[97m█`
      );
      // Validate before minimumContrastRatio is applied
      await pollFor(page, () => getCellColor(1, 1), [0x2e, 0x34, 0x36, 255]);
      await pollFor(page, () => getCellColor(2, 1), [0xcc, 0x00, 0x00, 255]);
      await pollFor(page, () => getCellColor(3, 1), [0x4e, 0x9a, 0x06, 255]);
      await pollFor(page, () => getCellColor(4, 1), [0xc4, 0xa0, 0x00, 255]);
      await pollFor(page, () => getCellColor(5, 1), [0x34, 0x65, 0xa4, 255]);
      await pollFor(page, () => getCellColor(6, 1), [0x75, 0x50, 0x7b, 255]);
      await pollFor(page, () => getCellColor(7, 1), [0x06, 0x98, 0x9a, 255]);
      await pollFor(page, () => getCellColor(8, 1), [0xd3, 0xd7, 0xcf, 255]);
      await pollFor(page, () => getCellColor(1, 2), [0x55, 0x57, 0x53, 255]);
      await pollFor(page, () => getCellColor(2, 2), [0xef, 0x29, 0x29, 255]);
      await pollFor(page, () => getCellColor(3, 2), [0x8a, 0xe2, 0x34, 255]);
      await pollFor(page, () => getCellColor(4, 2), [0xfc, 0xe9, 0x4f, 255]);
      await pollFor(page, () => getCellColor(5, 2), [0x72, 0x9f, 0xcf, 255]);
      await pollFor(page, () => getCellColor(6, 2), [0xad, 0x7f, 0xa8, 255]);
      await pollFor(page, () => getCellColor(7, 2), [0x34, 0xe2, 0xe2, 255]);
      await pollFor(page, () => getCellColor(8, 2), [0xee, 0xee, 0xec, 255]);
      // Setting and check for minimum contrast values, note that these are note
      // exact to the contrast ratio, if the increase luminance algorithm
      // changes then these will probably fail
      await page.evaluate(`window.term.setOption('minimumContrastRatio', 10);`);
      await pollFor(page, () => getCellColor(1, 1), [176, 180, 180, 255]);
      await pollFor(page, () => getCellColor(2, 1), [238, 158, 158, 255]);
      await pollFor(page, () => getCellColor(3, 1), [197, 223, 171, 255]);
      await pollFor(page, () => getCellColor(4, 1), [235, 221, 158, 255]);
      await pollFor(page, () => getCellColor(5, 1), [124, 156, 198, 255]);
      await pollFor(page, () => getCellColor(6, 1), [183, 165, 187, 255]);
      await pollFor(page, () => getCellColor(7, 1), [110, 197, 198, 255]);
      await pollFor(page, () => getCellColor(8, 1), [211, 215, 207, 255]);
      await pollFor(page, () => getCellColor(1, 2), [183, 185, 183, 255]);
      await pollFor(page, () => getCellColor(2, 2), [249, 156, 156, 255]);
      await pollFor(page, () => getCellColor(3, 2), [138, 226, 52, 255]);
      await pollFor(page, () => getCellColor(4, 2), [252, 233, 79, 255]);
      await pollFor(page, () => getCellColor(5, 2), [114, 159, 207, 255]);
      await pollFor(page, () => getCellColor(6, 2), [190, 152, 185, 255]);
      // Unchanged
      await pollFor(page, () => getCellColor(7, 2), [0x34, 0xe2, 0xe2, 255]);
      await pollFor(page, () => getCellColor(8, 2), [0xee, 0xee, 0xec, 255]);
    });

    it('should adjust 0-15 colors on white background', async () => {
      const theme: ITheme = {
        background: '#ffffff',
        black: '#2e3436',
        red: '#cc0000',
        green: '#4e9a06',
        yellow: '#c4a000',
        blue: '#3465a4',
        magenta: '#75507b',
        cyan: '#06989a',
        white: '#d3d7cf',
        brightBlack: '#555753',
        brightRed: '#ef2929',
        brightGreen: '#8ae234',
        brightYellow: '#fce94f',
        brightBlue: '#729fcf',
        brightMagenta: '#ad7fa8',
        brightCyan: '#34e2e2',
        brightWhite: '#eeeeec'
      };
      await page.evaluate(`
        window.term.setOption('theme', ${JSON.stringify(theme)});
        window.term.setOption('minimumContrastRatio', 1);
      `);
      await writeSync(page,
        `\\x1b[30m█\\x1b[31m█\\x1b[32m█\\x1b[33m█\\x1b[34m█\\x1b[35m█\\x1b[36m█\\x1b[37m█\\r\\n` +
        `\\x1b[90m█\\x1b[91m█\\x1b[92m█\\x1b[93m█\\x1b[94m█\\x1b[95m█\\x1b[96m█\\x1b[97m█`
      );
      // Validate before minimumContrastRatio is applied
      await pollFor(page, () => getCellColor(1, 1), [0x2e, 0x34, 0x36, 255]);
      await pollFor(page, () => getCellColor(2, 1), [0xcc, 0x00, 0x00, 255]);
      await pollFor(page, () => getCellColor(3, 1), [0x4e, 0x9a, 0x06, 255]);
      await pollFor(page, () => getCellColor(4, 1), [0xc4, 0xa0, 0x00, 255]);
      await pollFor(page, () => getCellColor(5, 1), [0x34, 0x65, 0xa4, 255]);
      await pollFor(page, () => getCellColor(6, 1), [0x75, 0x50, 0x7b, 255]);
      await pollFor(page, () => getCellColor(7, 1), [0x06, 0x98, 0x9a, 255]);
      await pollFor(page, () => getCellColor(8, 1), [0xd3, 0xd7, 0xcf, 255]);
      await pollFor(page, () => getCellColor(1, 2), [0x55, 0x57, 0x53, 255]);
      await pollFor(page, () => getCellColor(2, 2), [0xef, 0x29, 0x29, 255]);
      await pollFor(page, () => getCellColor(3, 2), [0x8a, 0xe2, 0x34, 255]);
      await pollFor(page, () => getCellColor(4, 2), [0xfc, 0xe9, 0x4f, 255]);
      await pollFor(page, () => getCellColor(5, 2), [0x72, 0x9f, 0xcf, 255]);
      await pollFor(page, () => getCellColor(6, 2), [0xad, 0x7f, 0xa8, 255]);
      await pollFor(page, () => getCellColor(7, 2), [0x34, 0xe2, 0xe2, 255]);
      await pollFor(page, () => getCellColor(8, 2), [0xee, 0xee, 0xec, 255]);
      // Setting and check for minimum contrast values, note that these are note
      // exact to the contrast ratio, if the increase luminance algorithm
      // changes then these will probably fail
      await page.evaluate(`window.term.setOption('minimumContrastRatio', 10);`);
      await pollFor(page, () => getCellColor(1, 1), [46, 52, 54, 255]);
      await pollFor(page, () => getCellColor(2, 1), [132, 0, 0, 255]);
      await pollFor(page, () => getCellColor(3, 1), [78, 154, 6, 255]);
      await pollFor(page, () => getCellColor(4, 1), [114, 93, 0, 255]);
      await pollFor(page, () => getCellColor(5, 1), [19, 40, 68, 255]);
      await pollFor(page, () => getCellColor(6, 1), [60, 40, 64, 255]);
      await pollFor(page, () => getCellColor(7, 1), [0, 71, 72, 255]);
      await pollFor(page, () => getCellColor(8, 1), [64, 64, 63, 255]);
      await pollFor(page, () => getCellColor(1, 2), [61, 63, 59, 255]);
      await pollFor(page, () => getCellColor(2, 2), [125, 19, 19, 255]);
      await pollFor(page, () => getCellColor(3, 2), [89, 146, 32, 255]);
      await pollFor(page, () => getCellColor(4, 2), [105, 98, 32, 255]);
      await pollFor(page, () => getCellColor(5, 2), [36, 52, 70, 255]);
      await pollFor(page, () => getCellColor(6, 2), [64, 45, 63, 255]);
      await pollFor(page, () => getCellColor(7, 2), [13, 67, 67, 255]);
      await pollFor(page, () => getCellColor(8, 2), [64, 64, 64, 255]);
    });
  });

  describe('selection', async () => {
    before(async () => setupBrowser());
    after(async () => browser.close());
    beforeEach(async () => page.evaluate(`window.term.reset()`));

    it('should resolve the inverse foreground color based on the original background color, not the selection', async () => {
      const theme: ITheme = {
        foreground: '#FF0000',
        background: '#00FF00',
        selection: '#0000FF'
      };
      await page.evaluate(`window.term.setOption('theme', ${JSON.stringify(theme)});`);
      await writeSync(page, ` █\\x1b[7m█\\x1b[0m`);
      await pollFor(page, () => getCellColor(1, 1), [0, 255, 0, 255]);
      await pollFor(page, () => getCellColor(2, 1), [255, 0, 0, 255]);
      await pollFor(page, () => getCellColor(3, 1), [0, 255, 0, 255]);
      await page.evaluate(`window.term.selectAll()`);
      // Selection only cell needs to be first to ensure renderer has kicked in
      await pollFor(page, () => getCellColor(1, 1), [0, 0, 255, 255]);
      await pollFor(page, () => getCellColor(2, 1), [255, 0, 0, 255]);
      await pollFor(page, () => getCellColor(3, 1), [0, 255, 0, 255]);
    });
  });

  describe('allowTransparency', async () => {
    before(async () => setupBrowser({ rendererType: 'dom', allowTransparency: true }));
    after(async () => browser.close());
    beforeEach(async () => page.evaluate(`window.term.reset()`));
    it('transparent background inverse', async () => {
      const theme: ITheme = {
        background: '#ff000080'
      };
      await page.evaluate(`window.term.setOption('theme', ${JSON.stringify(theme)});`);
      const data = `\\x1b[7m█\x1b[0m`;
      await writeSync(page, data);
      // Inverse background should be opaque
      await pollFor(page, () => getCellColor(1, 1), [255, 0, 0, 255]);
    });
  });
});

async function getCellColor(col: number, row: number): Promise<number[]> {
  await page.evaluate(`
    window.gl = window.term._core._renderService._renderer._gl;
    window.result = new Uint8Array(4);
    window.d = window.term._core._renderService.dimensions;
    window.gl.readPixels(
      Math.floor((${col - 0.5}) * window.d.scaledCellWidth),
      Math.floor(window.gl.drawingBufferHeight - 1 - (${row - 0.5}) * window.d.scaledCellHeight),
      1, 1, window.gl.RGBA, window.gl.UNSIGNED_BYTE, window.result
    );
  `);
  return await page.evaluate(`Array.from(window.result)`);
}

async function setupBrowser(options: ITerminalOptions = { rendererType: 'dom' }): Promise<void> {
  browser = await getBrowserType().launch({
    headless: process.argv.indexOf('--headless') !== -1,
    args: [`--window-size=${width},${height}`, `--no-sandbox`]
  });
  page = (await browser.defaultContext().pages())[0];
  await page.setViewport({ width, height });
  await page.goto(APP);
  await openTerminal(page, options);
  await page.evaluate(`
    window.addon = new WebglAddon(true);
    window.term.loadAddon(window.addon);
  `);
}

<<<<<<< HEAD
export async function pollFor<T>(page: playwright.Page, evalOrFn: string | (() => Promise<T>), val: T, preFn?: () => Promise<void>): Promise<void> {
  if (preFn) {
    await preFn();
  }
  const result = typeof evalOrFn === 'string' ? await page.evaluate(evalOrFn) : await evalOrFn();
  if (!deepEqual(result, val)) {
    return new Promise<void>(r => {
      setTimeout(() => r(pollFor(page, evalOrFn, val, preFn)), 1);
    });
  }
}

=======
>>>>>>> 390f28bb
const COLORS_16_TO_255 = [
  '#000000', '#00005f', '#000087', '#0000af', '#0000d7', '#0000ff', '#005f00', '#005f5f', '#005f87', '#005faf', '#005fd7', '#005fff', '#008700', '#00875f', '#008787', '#0087af',
  '#0087d7', '#0087ff', '#00af00', '#00af5f', '#00af87', '#00afaf', '#00afd7', '#00afff', '#00d700', '#00d75f', '#00d787', '#00d7af', '#00d7d7', '#00d7ff', '#00ff00', '#00ff5f',
  '#00ff87', '#00ffaf', '#00ffd7', '#00ffff', '#5f0000', '#5f005f', '#5f0087', '#5f00af', '#5f00d7', '#5f00ff', '#5f5f00', '#5f5f5f', '#5f5f87', '#5f5faf', '#5f5fd7', '#5f5fff',
  '#5f8700', '#5f875f', '#5f8787', '#5f87af', '#5f87d7', '#5f87ff', '#5faf00', '#5faf5f', '#5faf87', '#5fafaf', '#5fafd7', '#5fafff', '#5fd700', '#5fd75f', '#5fd787', '#5fd7af',
  '#5fd7d7', '#5fd7ff', '#5fff00', '#5fff5f', '#5fff87', '#5fffaf', '#5fffd7', '#5fffff', '#870000', '#87005f', '#870087', '#8700af', '#8700d7', '#8700ff', '#875f00', '#875f5f',
  '#875f87', '#875faf', '#875fd7', '#875fff', '#878700', '#87875f', '#878787', '#8787af', '#8787d7', '#8787ff', '#87af00', '#87af5f', '#87af87', '#87afaf', '#87afd7', '#87afff',
  '#87d700', '#87d75f', '#87d787', '#87d7af', '#87d7d7', '#87d7ff', '#87ff00', '#87ff5f', '#87ff87', '#87ffaf', '#87ffd7', '#87ffff', '#af0000', '#af005f', '#af0087', '#af00af',
  '#af00d7', '#af00ff', '#af5f00', '#af5f5f', '#af5f87', '#af5faf', '#af5fd7', '#af5fff', '#af8700', '#af875f', '#af8787', '#af87af', '#af87d7', '#af87ff', '#afaf00', '#afaf5f',
  '#afaf87', '#afafaf', '#afafd7', '#afafff', '#afd700', '#afd75f', '#afd787', '#afd7af', '#afd7d7', '#afd7ff', '#afff00', '#afff5f', '#afff87', '#afffaf', '#afffd7', '#afffff',
  '#d70000', '#d7005f', '#d70087', '#d700af', '#d700d7', '#d700ff', '#d75f00', '#d75f5f', '#d75f87', '#d75faf', '#d75fd7', '#d75fff', '#d78700', '#d7875f', '#d78787', '#d787af',
  '#d787d7', '#d787ff', '#d7af00', '#d7af5f', '#d7af87', '#d7afaf', '#d7afd7', '#d7afff', '#d7d700', '#d7d75f', '#d7d787', '#d7d7af', '#d7d7d7', '#d7d7ff', '#d7ff00', '#d7ff5f',
  '#d7ff87', '#d7ffaf', '#d7ffd7', '#d7ffff', '#ff0000', '#ff005f', '#ff0087', '#ff00af', '#ff00d7', '#ff00ff', '#ff5f00', '#ff5f5f', '#ff5f87', '#ff5faf', '#ff5fd7', '#ff5fff',
  '#ff8700', '#ff875f', '#ff8787', '#ff87af', '#ff87d7', '#ff87ff', '#ffaf00', '#ffaf5f', '#ffaf87', '#ffafaf', '#ffafd7', '#ffafff', '#ffd700', '#ffd75f', '#ffd787', '#ffd7af',
  '#ffd7d7', '#ffd7ff', '#ffff00', '#ffff5f', '#ffff87', '#ffffaf', '#ffffd7', '#ffffff', '#080808', '#121212', '#1c1c1c', '#262626', '#303030', '#3a3a3a', '#444444', '#4e4e4e',
  '#585858', '#626262', '#6c6c6c', '#767676', '#808080', '#8a8a8a', '#949494', '#9e9e9e', '#a8a8a8', '#b2b2b2', '#bcbcbc', '#c6c6c6', '#d0d0d0', '#dadada', '#e4e4e4', '#eeeeee'
];

function getBrowserType(): playwright.BrowserType {
  // Default to chromium
  let browserType: playwright.BrowserType = playwright['chromium'];

  const index = process.argv.indexOf('--browser');
  if (index !== -1 && process.argv.length > index + 2 && typeof process.argv[index + 1] === 'string') {
    const string = process.argv[index + 1];
    if (string === 'firefox' || string === 'webkit') {
      browserType = playwright[string];
    }
  }

  return browserType;
}<|MERGE_RESOLUTION|>--- conflicted
+++ resolved
@@ -16,7 +16,7 @@
 const width = 800;
 const height = 600;
 
-describe('WebGL Renderer Integration Tests', function (): void {
+describe('WebGL Renderer Integration Tests', function(): void {
   it('dispose removes renderer canvases', async () => {
     await setupBrowser();
     assert.equal(await page.evaluate(`document.querySelectorAll('.xterm canvas').length`), 3);
@@ -504,7 +504,7 @@
       }
     });
 
-    it('foreground true color red inverse', async function (): Promise<void> {
+    it('foreground true color red inverse', async function(): Promise<void> {
       let data = '';
       for (let y = 0; y < 16; y++) {
         for (let x = 0; x < 16; x++) {
@@ -522,7 +522,7 @@
       }
     });
 
-    it('background true color red inverse', async function (): Promise<void> {
+    it('background true color red inverse', async function(): Promise<void> {
       let data = '';
       for (let y = 0; y < 16; y++) {
         for (let x = 0; x < 16; x++) {
@@ -895,21 +895,6 @@
   `);
 }
 
-<<<<<<< HEAD
-export async function pollFor<T>(page: playwright.Page, evalOrFn: string | (() => Promise<T>), val: T, preFn?: () => Promise<void>): Promise<void> {
-  if (preFn) {
-    await preFn();
-  }
-  const result = typeof evalOrFn === 'string' ? await page.evaluate(evalOrFn) : await evalOrFn();
-  if (!deepEqual(result, val)) {
-    return new Promise<void>(r => {
-      setTimeout(() => r(pollFor(page, evalOrFn, val, preFn)), 1);
-    });
-  }
-}
-
-=======
->>>>>>> 390f28bb
 const COLORS_16_TO_255 = [
   '#000000', '#00005f', '#000087', '#0000af', '#0000d7', '#0000ff', '#005f00', '#005f5f', '#005f87', '#005faf', '#005fd7', '#005fff', '#008700', '#00875f', '#008787', '#0087af',
   '#0087d7', '#0087ff', '#00af00', '#00af5f', '#00af87', '#00afaf', '#00afd7', '#00afff', '#00d700', '#00d75f', '#00d787', '#00d7af', '#00d7d7', '#00d7ff', '#00ff00', '#00ff5f',
