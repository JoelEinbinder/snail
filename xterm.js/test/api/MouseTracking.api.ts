/**
 * Copyright (c) 2019 The xterm.js authors. All rights reserved.
 * @license MIT
 */

<<<<<<< HEAD
import { ITerminalOptions } from 'xterm';
import { pollFor, writeSync, getBrowserType } from './TestUtils';
import { Browser, Page } from 'playwright';
=======
import * as puppeteer from 'puppeteer';
import { pollFor, writeSync, openTerminal } from './TestUtils';
>>>>>>> 390f28bb

const APP = 'http://127.0.0.1:3000/test';

let browser: Browser;
let page: Page;
// adjusted to work inside devcontainer
// see https://github.com/xtermjs/xterm.js/issues/2379
const width = 1280;
const height = 960;

// adjust terminal row/col size so we can test
// >80 up to 223 and >255
const fontSize = 6;
const cols = 260;
const rows = 50;

// for some reason shift gets not caught by selection manager on macos
const noShift = process.platform === 'darwin' ? false : true;

/**
 * Helper functions.
 */
async function resetMouseModes(): Promise<void> {
  return await page.evaluate(`
    window.term.write('\x1b[?9l\x1b[?1000l\x1b[?1001l\x1b[?1002l\x1b[?1003l');
    window.term.write('\x1b[?1005l\x1b[?1006l\x1b[?1015l');
  `);
}

async function getReports(encoding: string): Promise<any[]> {
  const reports: any = await page.evaluate(`window.calls`);
  await page.evaluate(`window.calls = [];`);
  return reports.map((report: number[]) => parseReport(encoding, report));
}

// translate cell positions into pixel offset
// always adds +2 in each direction so we dont end up in the wrong cell
// due to rounding issues
async function cellPos(col: number, row: number): Promise<number[]> {
  const coords: any = await page.evaluate(`
    (function() {
      const rect = window.term.element.getBoundingClientRect();
      const dim = term._core._renderService.dimensions;
      return {left: rect.left, top: rect.top, bottom: rect.bottom, right: rect.right, width: dim.actualCellWidth, height: dim.actualCellHeight};
    })();
  `);
  return [col * coords.width + coords.left + 2, row * coords.height + coords.top + 2];
}

/**
 * Patched playwright functions.
 * This is needed to:
 *  - translate cell positions into pixel positions
 *  - allow modifiers to be set
 *  - fake wheel events
 */
async function mouseMove(col: number, row: number): Promise<void> {
  const [xPixels, yPixels] = await cellPos(col, row);
  return await page.mouse.move(xPixels, yPixels);
}
async function mouseDown(button: 'left' | 'right' | 'middle' | undefined): Promise<void> {
  return await page.mouse.down({ button });
}
async function mouseUp(button: 'left' | 'right' | 'middle' | undefined): Promise<void> {
  return await page.mouse.up({ button });
}
async function wheelUp(): Promise<void> {
  const self = (page.mouse as any);
  return await self._raw._client.send('Input.dispatchMouseEvent', {
    type: 'mouseWheel',
    x: self._x,
    y: self._y,
    deltaX: 0,
    deltaY: -10,
    modifiers: toModifiersMask(page.keyboard._modifiers())
  });
}
async function wheelDown(): Promise<void> {
  const self = (page.mouse as any);
  return await self._raw._client.send('Input.dispatchMouseEvent', {
    type: 'mouseWheel',
    x: self._x,
    y: self._y,
    deltaX: 0,
    deltaY: 10,
    modifiers: toModifiersMask(page.keyboard._modifiers())
  });
}

function toModifiersMask(modifiers: Set<String>): number {
  let mask = 0;
  if (modifiers.has('Alt')) {
    mask |= 1;
  }
  if (modifiers.has('Control')) {
    mask |= 2;
  }
  if (modifiers.has('Meta')) {
    mask |= 4;
  }
  if (modifiers.has('Shift')) {
    mask |= 8;
  }
  return mask;
}

// button definitions
<<<<<<< HEAD
const buttons: {[key: string]: number} = {
=======
const buttons: { [key: string]: number } = {
>>>>>>> 390f28bb
  '<none>': -1,
  left: 0,
  middle: 1,
  right: 2,
  released: 3,
  wheelUp: 4,
  wheelDown: 5,
  wheelLeft: 6,
  wheelRight: 7,
  aux8: 8,
  aux9: 9,
  aux10: 10,
  aux11: 11,
  aux12: 12,
  aux13: 13,
  aux14: 14,
  aux15: 15
};
const reverseButtons: any = {};
for (const el in buttons) {
  reverseButtons[buttons[el]] = el;
}

// extract button data from buttonCode
function evalButtonCode(code: number): any {
  if (code > 255) {
    return { button: 'invalid', action: 'invalid', modifier: {} };
  }
  const modifier = { shift: !!(code & 4), meta: !!(code & 8), control: !!(code & 16) };
  const move = code & 32;
  let button = code & 3;
  if (code & 128) {
    button |= 8;
  }
  if (code & 64) {
    button |= 4;
  }
  let actionS = 'press';
  let buttonS = reverseButtons[button];
  if (button === 3) {
    buttonS = '<none>';
    actionS = 'release';
  }
  if (move) {
    actionS = 'move';
  } else if (4 <= button && button <= 7) {
    buttonS = 'wheel';
    actionS = button === 4 ? 'up' : button === 5 ? 'down' : button === 6 ? 'left' : 'right';
  }
  return { button: buttonS, action: actionS, modifier };
}

// parse a single mouse report
<<<<<<< HEAD
function parseReport(encoding: string, msg: number[]): {state: any; row: number; col: number;} | string {
=======
function parseReport(encoding: string, msg: number[]): { state: any; row: number; col: number; } | string {
>>>>>>> 390f28bb
  let sReport: string;
  let buttonCode: number;
  let row: number;
  let col: number;
  // unpack msg
  const report = String.fromCharCode.apply(null, msg);
  // skip non mouse reports
  if (!report || report[0] !== '\x1b') {
    return report;
  }
  switch (encoding) {
    case 'DEFAULT':
      return {
        state: evalButtonCode(report.charCodeAt(3) - 32),
        col: report.charCodeAt(4) - 32,
        row: report.charCodeAt(5) - 32
      };
    case 'SGR':
      sReport = report.slice(3, -1);
      [buttonCode, col, row] = sReport.split(';').map(el => parseInt(el));
      const state = evalButtonCode(buttonCode);
      if (report[report.length - 1] === 'm') {
        state.action = 'release';
      }
      return { state, row, col };
    default:
      return {
        state: evalButtonCode(report.charCodeAt(3) - 32),
        col: report.charCodeAt(4) - 32,
        row: report.charCodeAt(5) - 32
      };
  }
}

/**
 * Mouse tracking tests.
 */
describe('Mouse Tracking Tests', () => {
  before(async function(): Promise<void> {
    browser = await getBrowserType().launch({
      headless: process.argv.indexOf('--headless') !== -1,
      args: [`--window-size=${width},${height}`, `--no-sandbox`]
    });
    page = (await browser.defaultContext().pages())[0];
    await page.setViewport({width, height});
  });

  after(async () => browser.close());

  beforeEach(async () => {
    await page.goto(APP);
    await openTerminal(page);
    // patch terminal to get the onData calls
    // we encode the msg here to an array of codes to not lose bytes
    // (transmission strips non utf8 bytes)
    // also resize so we can properly test the edge cases
    await page.evaluate(`
      window.calls = [];
      window.term.onData(e => calls.push( Array.from(e).map(el => el.charCodeAt(0)) ));
      window.term.onBinary(e => calls.push( Array.from(e).map(el => el.charCodeAt(0)) ));
      window.term.setOption('fontSize', ${fontSize});
      window.term.resize(${cols}, ${rows});
    `);
  });

  describe('DECSET 9 (X10)', async () => {
    /**
     * X10 protocol:
     *  - only press events
     *  - no wheel
     *  - no move
     *  - no modifiers
     */
    it('default encoding', async () => {
      const encoding = 'DEFAULT';
      await resetMouseModes();
      await mouseMove(0, 0);
      await writeSync(page, '\x1b[?9h');

      // test at 0,0
      await mouseDown('left');
      await pollFor(page, () => getReports(encoding), [{ col: 1, row: 1, state: { action: 'press', button: 'left', modifier: { control: false, shift: false, meta: false } } }]);

      // mouseup should not report
      await mouseUp('left');
      await pollFor(page, () => getReports(encoding), []);

      // mousemove should not report
      await mouseMove(50, 10);
      await pollFor(page, () => getReports(encoding), []);
      await mouseDown('left');
      await mouseUp('left');
      await pollFor(page, () => getReports(encoding), [{ col: 51, row: 11, state: { action: 'press', button: 'left', modifier: { control: false, shift: false, meta: false } } }]);

      // test at max rows/cols
      // capped at 223 (1-based)
      await mouseMove(223 - 1, rows - 1);
      await mouseDown('left');
      await mouseUp('left');
      await pollFor(page, () => getReports(encoding), [{ col: 223, row: rows, state: { action: 'press', button: 'left', modifier: { control: false, shift: false, meta: false } } }]);

      // higher than 223 should not report at all
      await mouseMove(257, rows - 1);
      await mouseDown('left');
      await mouseUp('left');
      await pollFor(page, () => getReports(encoding), []);

      // button press/move/release tests
      // left button
      await mouseMove(43, 24);
      await getReports(encoding); // clear reports
      await mouseDown('left');
      await mouseMove(44, 24);
      await mouseUp('left');
      await pollFor(page, () => getReports(encoding), [{ col: 44, row: 25, state: { action: 'press', button: 'left', modifier: { control: false, shift: false, meta: false } } }]);
      // middle button
      // bug: default action not cancelled (adds data to getReports from clipboard under X11)
      // await mouseMove(43, 24);
      // await getReports(encoding); // clear reports
      // await mouseDown('middle');
      // await mouseMove(44, 24);
      // await mouseUp('middle');
      // await pollFor(page, () => getReports(encoding), [{col: 44, row: 25, state: {action: 'press', button: 'middle', modifier: {control: false, shift: false, meta: false}}}]);
      // right button
      // bug: default action not cancelled (popup shown)
      await mouseMove(43, 24);
      await getReports(encoding); // clear reports
      await mouseDown('right');
      await mouseMove(44, 24);
      await mouseUp('right');
      await pollFor(page, () => getReports(encoding), [{ col: 44, row: 25, state: { action: 'press', button: 'right', modifier: { control: false, shift: false, meta: false } } }]);

      // wheel
      await mouseMove(43, 24);
      await getReports(encoding); // clear reports
      await wheelUp();
      await pollFor(page, () => getReports(encoding), []);
      await wheelDown();
      await pollFor(page, () => getReports(encoding), []);

      // modifiers
      // CTRL
      await mouseMove(43, 24);
      await getReports(encoding); // clear reports
      await page.keyboard.down('Control');
      await mouseDown('left');
      await mouseMove(44, 24);
      await mouseUp('left');
      await wheelDown();
      await page.keyboard.up('Control');
      await pollFor(page, () => getReports(encoding), [{ col: 44, row: 25, state: { action: 'press', button: 'left', modifier: { control: false, shift: false, meta: false } } }]);


      // ALT
      await mouseMove(43, 24);
      await getReports(encoding); // clear reports
      await page.keyboard.down('Alt');
      await mouseDown('left');
      await mouseMove(44, 24);
      await mouseUp('left');
      await wheelDown();
      await page.keyboard.up('Alt');
      await pollFor(page, () => getReports(encoding), [{ col: 44, row: 25, state: { action: 'press', button: 'left', modifier: { control: false, shift: false, meta: false } } }]);

      // SHIFT
      // note: caught by selection manager
      // bug? Why not caught by selection manger on macos?
      // bug: no modifier reported
      await mouseMove(43, 24);
      await getReports(encoding); // clear reports
      await page.keyboard.down('Shift');  // defaults to ShiftLeft
      await mouseDown('left');
      await mouseMove(44, 24);
      await mouseUp('left');
      await wheelDown();
      await page.keyboard.up('Shift');
      if (noShift) {
        await pollFor(page, () => getReports(encoding), []);
      } else {
        await pollFor(page, () => getReports(encoding), [
          { col: 44, row: 25, state: { action: 'press', button: 'left', modifier: { control: false, shift: false, meta: false } } }
        ]);
      }

      // all modifiers
      // bug: Shift not working - reporting totally wrong coords and modifiers - selection manager again?
      await mouseMove(43, 24);
      await getReports(encoding); // clear reports
      await page.keyboard.down('Control');
      await page.keyboard.down('Alt');
      // await page.keyboard.down('Shift');
      await mouseDown('left');
      await mouseMove(44, 24);
      await mouseUp('left');
      await wheelDown();
      await page.keyboard.up('Control');
      await page.keyboard.up('Alt');
      // await page.keyboard.up('Shift');
      await pollFor(page, () => getReports(encoding), [{ col: 44, row: 25, state: { action: 'press', button: 'left', modifier: { control: false, shift: false, meta: false } } }]);
    });
    it('SGR encoding', async () => {
      const encoding = 'SGR';
      await resetMouseModes();
      await mouseMove(0, 0);
      await writeSync(page, '\x1b[?9h\x1b[?1006h');

      // test at 0,0
      await mouseDown('left');
      await pollFor(page, () => getReports(encoding), [{ col: 1, row: 1, state: { action: 'press', button: 'left', modifier: { control: false, shift: false, meta: false } } }]);

      // mouseup should not report
      await mouseUp('left');
      await pollFor(page, () => getReports(encoding), []);

      // mousemove should not report
      await mouseMove(50, 10);
      await pollFor(page, () => getReports(encoding), []);
      await mouseDown('left');
      await mouseUp('left');
      await pollFor(page, () => getReports(encoding), [{ col: 51, row: 11, state: { action: 'press', button: 'left', modifier: { control: false, shift: false, meta: false } } }]);

      // test at max rows/cols
      await mouseMove(cols - 1, rows - 1);
      await mouseDown('left');
      await mouseUp('left');
      await pollFor(page, () => getReports(encoding), [{ col: cols, row: rows, state: { action: 'press', button: 'left', modifier: { control: false, shift: false, meta: false } } }]);

      // button press/move/release tests
      // left button
      await mouseMove(43, 24);
      await getReports(encoding); // clear reports
      await mouseDown('left');
      await mouseMove(44, 24);
      await mouseUp('left');
      await pollFor(page, () => getReports(encoding), [{ col: 44, row: 25, state: { action: 'press', button: 'left', modifier: { control: false, shift: false, meta: false } } }]);
      // middle button
      // bug: default action not cancelled (adds data to getReports from clipboard under X11)
      // await mouseMove(43, 24);
      // await getReports(encoding); // clear reports
      // await mouseDown('middle');
      // await mouseMove(44, 24);
      // await mouseUp('middle');
      // await pollFor(page, () => getReports(encoding), [{col: 44, row: 25, state: {action: 'press', button: 'middle', modifier: {control: false, shift: false, meta: false}}}]);
      // right button
      // bug: default action not cancelled (popup shown)
      await mouseMove(43, 24);
      await getReports(encoding); // clear reports
      await mouseDown('right');
      await mouseMove(44, 24);
      await mouseUp('right');
      await pollFor(page, () => getReports(encoding), [{ col: 44, row: 25, state: { action: 'press', button: 'right', modifier: { control: false, shift: false, meta: false } } }]);

      // wheel
      await mouseMove(43, 24);
      await getReports(encoding); // clear reports
      await wheelUp();
      await pollFor(page, () => getReports(encoding), []);
      await wheelDown();
      await pollFor(page, () => getReports(encoding), []);

      // modifiers
      // CTRL
      await mouseMove(43, 24);
      await getReports(encoding); // clear reports
      await page.keyboard.down('Control');
      await mouseDown('left');
      await mouseMove(44, 24);
      await mouseUp('left');
      await wheelDown();
      await page.keyboard.up('Control');
      await pollFor(page, () => getReports(encoding), [{ col: 44, row: 25, state: { action: 'press', button: 'left', modifier: { control: false, shift: false, meta: false } } }]);


      // ALT
      await mouseMove(43, 24);
      await getReports(encoding); // clear reports
      await page.keyboard.down('Alt');
      await mouseDown('left');
      await mouseMove(44, 24);
      await mouseUp('left');
      await wheelDown();
      await page.keyboard.up('Alt');
      await pollFor(page, () => getReports(encoding), [{ col: 44, row: 25, state: { action: 'press', button: 'left', modifier: { control: false, shift: false, meta: false } } }]);

      // SHIFT
      // note: caught by selection manager
      await mouseMove(43, 24);
      await getReports(encoding); // clear reports
      await page.keyboard.down('Shift');  // defaults to ShiftLeft
      await mouseDown('left');
      await mouseMove(44, 24);
      await mouseUp('left');
      await wheelDown();
      await page.keyboard.up('Shift');
      if (noShift) {
        await pollFor(page, () => getReports(encoding), []);
      } else {
        await pollFor(page, () => getReports(encoding), [
          { col: 44, row: 25, state: { action: 'press', button: 'left', modifier: { control: false, shift: false, meta: false } } }
        ]);
      }

      // all modifiers
      // bug: Shift not working - reporting totally wrong coords and modifiers - selection manager again?
      await mouseMove(43, 24);
      await getReports(encoding); // clear reports
      await page.keyboard.down('Control');
      await page.keyboard.down('Alt');
      // await page.keyboard.down('Shift');
      await mouseDown('left');
      await mouseMove(44, 24);
      await mouseUp('left');
      await wheelDown();
      await page.keyboard.up('Control');
      await page.keyboard.up('Alt');
      // await page.keyboard.up('Shift');
      await pollFor(page, () => getReports(encoding), [{ col: 44, row: 25, state: { action: 'press', button: 'left', modifier: { control: false, shift: false, meta: false } } }]);
    });
  });
  describe('DECSET 1000 (VT200 mouse)', () => {
    /**
     * VT200 protocol:
     *  - press and release events
     *  - wheel up/down
     *  - no move
     *  - all modifiers
     */
    it('default encoding', async () => {
      const encoding = 'DEFAULT';
      await resetMouseModes();
      await mouseMove(0, 0);
      await writeSync(page, '\x1b[?1000h');

      // test at 0,0
      await mouseDown('left');
      await pollFor(page, () => getReports(encoding), [
        { col: 1, row: 1, state: { action: 'press', button: 'left', modifier: { control: false, shift: false, meta: false } } }
      ]);

      // mouseup should report, encoding cannot report released button
      await mouseUp('left');
      await pollFor(page, () => getReports(encoding), [
        { col: 1, row: 1, state: { action: 'release', button: '<none>', modifier: { control: false, shift: false, meta: false } } }
      ]);

      // mousemove should not report
      await mouseMove(50, 10);
      await pollFor(page, () => getReports(encoding), []);
      await mouseDown('left');
      await mouseUp('left');
      await pollFor(page, () => getReports(encoding), [
        { col: 51, row: 11, state: { action: 'press', button: 'left', modifier: { control: false, shift: false, meta: false } } },
        { col: 51, row: 11, state: { action: 'release', button: '<none>', modifier: { control: false, shift: false, meta: false } } }
      ]);

      // test at max rows/cols
      // capped at 223 (1-based)
      await mouseMove(223 - 1, rows - 1);
      await mouseDown('left');
      await mouseUp('left');
      await pollFor(page, () => getReports(encoding), [
        { col: 223, row: rows, state: { action: 'press', button: 'left', modifier: { control: false, shift: false, meta: false } } },
        { col: 223, row: rows, state: { action: 'release', button: '<none>', modifier: { control: false, shift: false, meta: false } } }
      ]);

      // button press/move/release tests
      // left button
      await mouseMove(43, 24);
      await getReports(encoding); // clear reports
      await mouseDown('left');
      await mouseMove(44, 24);
      await mouseUp('left');
      await pollFor(page, () => getReports(encoding), [
        { col: 44, row: 25, state: { action: 'press', button: 'left', modifier: { control: false, shift: false, meta: false } } },
        { col: 45, row: 25, state: { action: 'release', button: '<none>', modifier: { control: false, shift: false, meta: false } } }
      ]);
      // middle button
      // bug: default action not cancelled (adds data to getReports from clipboard under X11)
      // await mouseMove(43, 24);
      // await getReports(encoding); // clear reports
      // await mouseDown('middle');
      // await mouseMove(44, 24);
      // await mouseUp('middle');
      // await pollFor(page, () => getReports(encoding), [{col: 44, row: 25, state: {action: 'press', button: 'middle', modifier: {control: false, shift: false, meta: false}}}]);
      // right button
      // bug: default action not cancelled (popup shown)
      await mouseMove(43, 24);
      await getReports(encoding); // clear reports
      await mouseDown('right');
      await mouseMove(44, 24);
      await mouseUp('right');
      await pollFor(page, () => getReports(encoding), [
        { col: 44, row: 25, state: { action: 'press', button: 'right', modifier: { control: false, shift: false, meta: false } } },
        { col: 45, row: 25, state: { action: 'release', button: '<none>', modifier: { control: false, shift: false, meta: false } } }
      ]);

      // wheel
      await mouseMove(43, 24);
      await getReports(encoding); // clear reports
      await wheelUp();
      await pollFor(page, () => getReports(encoding), [{ col: 44, row: 25, state: { action: 'up', button: 'wheel', modifier: { control: false, shift: false, meta: false } } }]);
      await wheelDown();
      await pollFor(page, () => getReports(encoding), [{ col: 44, row: 25, state: { action: 'down', button: 'wheel', modifier: { control: false, shift: false, meta: false } } }]);

      // modifiers
      // CTRL
      await mouseMove(43, 24);
      await getReports(encoding); // clear reports
      await page.keyboard.down('Control');
      await mouseDown('left');
      await mouseMove(44, 24);
      await mouseUp('left');
      await wheelDown();
      await page.keyboard.up('Control');
      await pollFor(page, () => getReports(encoding), [
        { col: 44, row: 25, state: { action: 'press', button: 'left', modifier: { control: true, shift: false, meta: false } } },
        { col: 45, row: 25, state: { action: 'release', button: '<none>', modifier: { control: true, shift: false, meta: false } } },
        { col: 45, row: 25, state: { action: 'down', button: 'wheel', modifier: { control: true, shift: false, meta: false } } }
      ]);

      // ALT
      await mouseMove(43, 24);
      await getReports(encoding); // clear reports
      await page.keyboard.down('Alt');
      await mouseDown('left');
      await mouseMove(44, 24);
      await mouseUp('left');
      await wheelDown();
      await page.keyboard.up('Alt');
      await pollFor(page, () => getReports(encoding), [
        { col: 44, row: 25, state: { action: 'press', button: 'left', modifier: { control: false, shift: false, meta: true } } },
        { col: 45, row: 25, state: { action: 'release', button: '<none>', modifier: { control: false, shift: false, meta: true } } },
        { col: 45, row: 25, state: { action: 'down', button: 'wheel', modifier: { control: false, shift: false, meta: true } } }
      ]);

      // SHIFT
      // note: press/release caught by selection manager
      // bug: modifier not reported for passed events
      await mouseMove(43, 24);
      await getReports(encoding); // clear reports
      await page.keyboard.down('Shift');  // defaults to ShiftLeft
      await mouseDown('left');
      await mouseMove(44, 24);
      await mouseUp('left');
      await wheelDown();
      await page.keyboard.up('Shift');
      if (noShift) {
        await pollFor(page, () => getReports(encoding), [
          { col: 45, row: 25, state: { action: 'down', button: 'wheel', modifier: { control: false, shift: true, meta: false } } }
        ]);
      } else {
        await pollFor(page, () => getReports(encoding), [
          { col: 44, row: 25, state: { action: 'press', button: 'left', modifier: { control: false, shift: true, meta: false } } },
          { col: 45, row: 25, state: { action: 'release', button: '<none>', modifier: { control: false, shift: true, meta: false } } },
          { col: 45, row: 25, state: { action: 'down', button: 'wheel', modifier: { control: false, shift: true, meta: false } } }
        ]);
      }

      // all modifiers
      // bug: Shift not working - selection manager?
      await mouseMove(43, 24);
      await getReports(encoding); // clear reports
      await page.keyboard.down('Control');
      await page.keyboard.down('Alt');
      // await page.keyboard.down('Shift');
      await mouseDown('left');
      await mouseMove(44, 24);
      await mouseUp('left');
      await wheelDown();
      await page.keyboard.up('Control');
      await page.keyboard.up('Alt');
      // await page.keyboard.up('Shift');
      await pollFor(page, () => getReports(encoding), [
        { col: 44, row: 25, state: { action: 'press', button: 'left', modifier: { control: true, shift: false, meta: true } } },
        { col: 45, row: 25, state: { action: 'release', button: '<none>', modifier: { control: true, shift: false, meta: true } } },
        { col: 45, row: 25, state: { action: 'down', button: 'wheel', modifier: { control: true, shift: false, meta: true } } }
      ]);
    });
    it('SGR encoding', async () => {
      const encoding = 'SGR';
      await resetMouseModes();
      await mouseMove(0, 0);
      await writeSync(page, '\x1b[?1000h\x1b[?1006h');

      // test at 0,0
      await mouseDown('left');
      await pollFor(page, () => getReports(encoding), [
        { col: 1, row: 1, state: { action: 'press', button: 'left', modifier: { control: false, shift: false, meta: false } } }
      ]);

      // mouseup should report
      await mouseUp('left');
      await pollFor(page, () => getReports(encoding), [
        { col: 1, row: 1, state: { action: 'release', button: 'left', modifier: { control: false, shift: false, meta: false } } }
      ]);

      // mousemove should not report
      await mouseMove(50, 10);
      await pollFor(page, () => getReports(encoding), []);
      await mouseDown('left');
      await mouseUp('left');
      await pollFor(page, () => getReports(encoding), [
        { col: 51, row: 11, state: { action: 'press', button: 'left', modifier: { control: false, shift: false, meta: false } } },
        { col: 51, row: 11, state: { action: 'release', button: 'left', modifier: { control: false, shift: false, meta: false } } }
      ]);

      // test at max rows/cols
      await mouseMove(cols - 1, rows - 1);
      await mouseDown('left');
      await mouseUp('left');
      await pollFor(page, () => getReports(encoding), [
        { col: cols, row: rows, state: { action: 'press', button: 'left', modifier: { control: false, shift: false, meta: false } } },
        { col: cols, row: rows, state: { action: 'release', button: 'left', modifier: { control: false, shift: false, meta: false } } }
      ]);

      // button press/move/release tests
      // left button
      await mouseMove(43, 24);
      await getReports(encoding); // clear reports
      await mouseDown('left');
      await mouseMove(44, 24);
      await mouseUp('left');
      await pollFor(page, () => getReports(encoding), [
        { col: 44, row: 25, state: { action: 'press', button: 'left', modifier: { control: false, shift: false, meta: false } } },
        { col: 45, row: 25, state: { action: 'release', button: 'left', modifier: { control: false, shift: false, meta: false } } }
      ]);
      // middle button
      // bug: default action not cancelled (adds data to getReports from clipboard under X11)
      // await mouseMove(43, 24);
      // await getReports(encoding); // clear reports
      // await mouseDown('middle');
      // await mouseMove(44, 24);
      // await mouseUp('middle');
      // await pollFor(page, () => getReports(encoding), [{col: 44, row: 25, state: {action: 'press', button: 'middle', modifier: {control: false, shift: false, meta: false}}}]);
      // right button
      // bug: default action not cancelled (popup shown)
      await mouseMove(43, 24);
      await getReports(encoding); // clear reports
      await mouseDown('right');
      await mouseMove(44, 24);
      await mouseUp('right');
      await pollFor(page, () => getReports(encoding), [
        { col: 44, row: 25, state: { action: 'press', button: 'right', modifier: { control: false, shift: false, meta: false } } },
        { col: 45, row: 25, state: { action: 'release', button: 'right', modifier: { control: false, shift: false, meta: false } } }
      ]);

      // wheel
      await mouseMove(43, 24);
      await getReports(encoding); // clear reports
      await wheelUp();
      await pollFor(page, () => getReports(encoding), [{ col: 44, row: 25, state: { action: 'up', button: 'wheel', modifier: { control: false, shift: false, meta: false } } }]);
      await wheelDown();
      await pollFor(page, () => getReports(encoding), [{ col: 44, row: 25, state: { action: 'down', button: 'wheel', modifier: { control: false, shift: false, meta: false } } }]);

      // modifiers
      // CTRL
      await mouseMove(43, 24);
      await getReports(encoding); // clear reports
      await page.keyboard.down('Control');
      await mouseDown('left');
      await mouseMove(44, 24);
      await mouseUp('left');
      await wheelDown();
      await page.keyboard.up('Control');
      await pollFor(page, () => getReports(encoding), [
        { col: 44, row: 25, state: { action: 'press', button: 'left', modifier: { control: true, shift: false, meta: false } } },
        { col: 45, row: 25, state: { action: 'release', button: 'left', modifier: { control: true, shift: false, meta: false } } },
        { col: 45, row: 25, state: { action: 'down', button: 'wheel', modifier: { control: true, shift: false, meta: false } } }
      ]);

      // ALT
      await mouseMove(43, 24);
      await getReports(encoding); // clear reports
      await page.keyboard.down('Alt');
      await mouseDown('left');
      await mouseMove(44, 24);
      await mouseUp('left');
      await wheelDown();
      await page.keyboard.up('Alt');
      await pollFor(page, () => getReports(encoding), [
        { col: 44, row: 25, state: { action: 'press', button: 'left', modifier: { control: false, shift: false, meta: true } } },
        { col: 45, row: 25, state: { action: 'release', button: 'left', modifier: { control: false, shift: false, meta: true } } },
        { col: 45, row: 25, state: { action: 'down', button: 'wheel', modifier: { control: false, shift: false, meta: true } } }
      ]);

      // SHIFT
      // note: press/release caught by selection manager
      await mouseMove(43, 24);
      await getReports(encoding); // clear reports
      await page.keyboard.down('Shift');  // defaults to ShiftLeft
      await mouseDown('left');
      await mouseMove(44, 24);
      await mouseUp('left');
      await wheelDown();
      await page.keyboard.up('Shift');
      if (noShift) {
        await pollFor(page, () => getReports(encoding), [
          { col: 45, row: 25, state: { action: 'down', button: 'wheel', modifier: { control: false, shift: true, meta: false } } }
        ]);
      } else {
        await pollFor(page, () => getReports(encoding), [
          { col: 44, row: 25, state: { action: 'press', button: 'left', modifier: { control: false, shift: true, meta: false } } },
          { col: 45, row: 25, state: { action: 'release', button: 'left', modifier: { control: false, shift: true, meta: false } } },
          { col: 45, row: 25, state: { action: 'down', button: 'wheel', modifier: { control: false, shift: true, meta: false } } }
        ]);
      }

      // all modifiers
      // bug: Shift not working - selection manager?
      await mouseMove(43, 24);
      await getReports(encoding); // clear reports
      await page.keyboard.down('Control');
      await page.keyboard.down('Alt');
      // await page.keyboard.down('Shift');
      await mouseDown('left');
      await mouseMove(44, 24);
      await mouseUp('left');
      await wheelDown();
      await page.keyboard.up('Control');
      await page.keyboard.up('Alt');
      // await page.keyboard.up('Shift');
      await pollFor(page, () => getReports(encoding), [
        { col: 44, row: 25, state: { action: 'press', button: 'left', modifier: { control: true, shift: false, meta: true } } },
        { col: 45, row: 25, state: { action: 'release', button: 'left', modifier: { control: true, shift: false, meta: true } } },
        { col: 45, row: 25, state: { action: 'down', button: 'wheel', modifier: { control: true, shift: false, meta: true } } }
      ]);
    });
  });
  describe('DECSET 1002 (xterm with drag)', () => {
    /**
     *  - press and release events
     *  - wheel up/down
     *  - move only on press (drag)
     *  - all modifiers
     * Note: tmux runs this with SGR encoding.
     */
    it('default encoding', async () => {
      const encoding = 'DEFAULT';
      await resetMouseModes();
      await mouseMove(0, 0);
      await writeSync(page, '\x1b[?1002h');

      // test at 0,0
      await mouseDown('left');
      await pollFor(page, () => getReports(encoding), [
        { col: 1, row: 1, state: { action: 'press', button: 'left', modifier: { control: false, shift: false, meta: false } } }
      ]);

      // mouseup should report, encoding cannot report released button
      await mouseUp('left');
      await pollFor(page, () => getReports(encoding), [
        { col: 1, row: 1, state: { action: 'release', button: '<none>', modifier: { control: false, shift: false, meta: false } } }
      ]);

      // mousemove should not report
      await mouseMove(50, 10);
      await pollFor(page, () => getReports(encoding), []);
      await mouseDown('left');
      await mouseUp('left');
      await pollFor(page, () => getReports(encoding), [
        { col: 51, row: 11, state: { action: 'press', button: 'left', modifier: { control: false, shift: false, meta: false } } },
        { col: 51, row: 11, state: { action: 'release', button: '<none>', modifier: { control: false, shift: false, meta: false } } }
      ]);

      // test at max rows/cols
      // capped at 223 (1-based)
      await mouseMove(223 - 1, rows - 1);
      await mouseDown('left');
      await mouseUp('left');
      await pollFor(page, () => getReports(encoding), [
        { col: 223, row: rows, state: { action: 'press', button: 'left', modifier: { control: false, shift: false, meta: false } } },
        { col: 223, row: rows, state: { action: 'release', button: '<none>', modifier: { control: false, shift: false, meta: false } } }
      ]);

      // button press/move/release tests
      // left button
      await mouseMove(43, 24);
      await getReports(encoding); // clear reports
      await mouseDown('left');
      await mouseMove(44, 24);
      await mouseUp('left');
      await pollFor(page, () => getReports(encoding), [
        { col: 44, row: 25, state: { action: 'press', button: 'left', modifier: { control: false, shift: false, meta: false } } },
        { col: 45, row: 25, state: { action: 'move', button: 'left', modifier: { control: false, shift: false, meta: false } } },
        { col: 45, row: 25, state: { action: 'release', button: '<none>', modifier: { control: false, shift: false, meta: false } } }
      ]);
      // middle button
      // bug: default action not cancelled (adds data to getReports from clipboard under X11)
      // await mouseMove(43, 24);
      // await getReports(encoding); // clear reports
      // await mouseDown('middle');
      // await mouseMove(44, 24);
      // await mouseUp('middle');
      // await pollFor(page, () => getReports(encoding), [{col: 44, row: 25, state: {action: 'press', button: 'middle', modifier: {control: false, shift: false, meta: false}}}]);
      // right button
      // bug: default action not cancelled (popup shown)
      await mouseMove(43, 24);
      await getReports(encoding); // clear reports
      await mouseDown('right');
      await mouseMove(44, 24);
      await mouseUp('right');
      await pollFor(page, () => getReports(encoding), [
        { col: 44, row: 25, state: { action: 'press', button: 'right', modifier: { control: false, shift: false, meta: false } } },
        { col: 45, row: 25, state: { action: 'move', button: 'right', modifier: { control: false, shift: false, meta: false } } },
        { col: 45, row: 25, state: { action: 'release', button: '<none>', modifier: { control: false, shift: false, meta: false } } }
      ]);

      // wheel
      await mouseMove(43, 24);
      await getReports(encoding); // clear reports
      await wheelUp();
      await pollFor(page, () => getReports(encoding), [{ col: 44, row: 25, state: { action: 'up', button: 'wheel', modifier: { control: false, shift: false, meta: false } } }]);
      await wheelDown();
      await pollFor(page, () => getReports(encoding), [{ col: 44, row: 25, state: { action: 'down', button: 'wheel', modifier: { control: false, shift: false, meta: false } } }]);

      // modifiers
      // CTRL
      await mouseMove(43, 24);
      await getReports(encoding); // clear reports
      await page.keyboard.down('Control');
      await mouseDown('left');
      await mouseMove(44, 24);
      await mouseUp('left');
      await wheelDown();
      await page.keyboard.up('Control');
      await pollFor(page, () => getReports(encoding), [
        { col: 44, row: 25, state: { action: 'press', button: 'left', modifier: { control: true, shift: false, meta: false } } },
        { col: 45, row: 25, state: { action: 'move', button: 'left', modifier: { control: true, shift: false, meta: false } } },
        { col: 45, row: 25, state: { action: 'release', button: '<none>', modifier: { control: true, shift: false, meta: false } } },
        { col: 45, row: 25, state: { action: 'down', button: 'wheel', modifier: { control: true, shift: false, meta: false } } }
      ]);

      // ALT
      await mouseMove(43, 24);
      await getReports(encoding); // clear reports
      await page.keyboard.down('Alt');
      await mouseDown('left');
      await mouseMove(44, 24);
      await mouseUp('left');
      await wheelDown();
      await page.keyboard.up('Alt');
      await pollFor(page, () => getReports(encoding), [
        { col: 44, row: 25, state: { action: 'press', button: 'left', modifier: { control: false, shift: false, meta: true } } },
        { col: 45, row: 25, state: { action: 'move', button: 'left', modifier: { control: false, shift: false, meta: true } } },
        { col: 45, row: 25, state: { action: 'release', button: '<none>', modifier: { control: false, shift: false, meta: true } } },
        { col: 45, row: 25, state: { action: 'down', button: 'wheel', modifier: { control: false, shift: false, meta: true } } }
      ]);

      // SHIFT
      // note: press/release/drag caught by selection manager
      await mouseMove(43, 24);
      await getReports(encoding); // clear reports
      await page.keyboard.down('Shift');  // defaults to ShiftLeft
      await mouseDown('left');
      await mouseMove(44, 24);
      await mouseUp('left');
      await wheelDown();
      await page.keyboard.up('Shift');
      if (noShift) {
        await pollFor(page, () => getReports(encoding), [
          { col: 45, row: 25, state: { action: 'down', button: 'wheel', modifier: { control: false, shift: true, meta: false } } }
        ]);
      } else {
        await pollFor(page, () => getReports(encoding), [
          { col: 44, row: 25, state: { action: 'press', button: 'left', modifier: { control: false, shift: true, meta: false } } },
          { col: 45, row: 25, state: { action: 'move', button: 'left', modifier: { control: false, shift: true, meta: false } } },
          { col: 45, row: 25, state: { action: 'release', button: '<none>', modifier: { control: false, shift: true, meta: false } } },
          { col: 45, row: 25, state: { action: 'down', button: 'wheel', modifier: { control: false, shift: true, meta: false } } }
        ]);
      }

      // all modifiers
      // bug: Shift not working
      await mouseMove(43, 24);
      await getReports(encoding); // clear reports
      await page.keyboard.down('Control');
      await page.keyboard.down('Alt');
      // await page.keyboard.down('Shift');
      await mouseDown('left');
      await mouseMove(44, 24);
      await mouseUp('left');
      await wheelDown();
      await page.keyboard.up('Control');
      await page.keyboard.up('Alt');
      // await page.keyboard.up('Shift');
      await pollFor(page, () => getReports(encoding), [
        { col: 44, row: 25, state: { action: 'press', button: 'left', modifier: { control: true, shift: false, meta: true } } },
        { col: 45, row: 25, state: { action: 'move', button: 'left', modifier: { control: true, shift: false, meta: true } } },
        { col: 45, row: 25, state: { action: 'release', button: '<none>', modifier: { control: true, shift: false, meta: true } } },
        { col: 45, row: 25, state: { action: 'down', button: 'wheel', modifier: { control: true, shift: false, meta: true } } }
      ]);
    });
    it('SGR encoding', async () => {
      const encoding = 'SGR';
      await resetMouseModes();
      await mouseMove(0, 0);
      await writeSync(page, '\x1b[?1002h\x1b[?1006h');

      // test at 0,0
      // bug: release is fired immediately
      await mouseDown('left');
      await pollFor(page, () => getReports(encoding), [
        { col: 1, row: 1, state: { action: 'press', button: 'left', modifier: { control: false, shift: false, meta: false } } }
      ]);

      // mouseup should report, encoding cannot report released button
      await mouseUp('left');
      await pollFor(page, () => getReports(encoding), [
        { col: 1, row: 1, state: { action: 'release', button: 'left', modifier: { control: false, shift: false, meta: false } } }
      ]);

      // mousemove should not report
      await mouseMove(50, 10);
      await pollFor(page, () => getReports(encoding), []);
      await mouseDown('left');
      await mouseUp('left');
      await pollFor(page, () => getReports(encoding), [
        { col: 51, row: 11, state: { action: 'press', button: 'left', modifier: { control: false, shift: false, meta: false } } },
        { col: 51, row: 11, state: { action: 'release', button: 'left', modifier: { control: false, shift: false, meta: false } } }
      ]);

      // test at max rows/cols
      await mouseMove(cols - 1, rows - 1);
      await mouseDown('left');
      await mouseUp('left');
      await pollFor(page, () => getReports(encoding), [
        { col: cols, row: rows, state: { action: 'press', button: 'left', modifier: { control: false, shift: false, meta: false } } },
        { col: cols, row: rows, state: { action: 'release', button: 'left', modifier: { control: false, shift: false, meta: false } } }
      ]);

      // button press/move/release tests
      // left button
      await mouseMove(43, 24);
      await getReports(encoding); // clear reports
      await mouseDown('left');
      await mouseMove(44, 24);
      await mouseUp('left');
      await pollFor(page, () => getReports(encoding), [
        { col: 44, row: 25, state: { action: 'press', button: 'left', modifier: { control: false, shift: false, meta: false } } },
        { col: 45, row: 25, state: { action: 'move', button: 'left', modifier: { control: false, shift: false, meta: false } } },
        { col: 45, row: 25, state: { action: 'release', button: 'left', modifier: { control: false, shift: false, meta: false } } }
      ]);
      // middle button
      // bug: default action not cancelled (adds data to getReports from clipboard under X11)
      // await mouseMove(43, 24);
      // await getReports(encoding); // clear reports
      // await mouseDown('middle');
      // await mouseMove(44, 24);
      // await mouseUp('middle');
      // await pollFor(page, () => getReports(encoding), [{col: 44, row: 25, state: {action: 'press', button: 'middle', modifier: {control: false, shift: false, meta: false}}}]);
      // right button
      // bug: default action not cancelled (popup shown)
      await mouseMove(43, 24);
      await getReports(encoding); // clear reports
      await mouseDown('right');
      await mouseMove(44, 24);
      await mouseUp('right');
      await pollFor(page, () => getReports(encoding), [
        { col: 44, row: 25, state: { action: 'press', button: 'right', modifier: { control: false, shift: false, meta: false } } },
        { col: 45, row: 25, state: { action: 'move', button: 'right', modifier: { control: false, shift: false, meta: false } } },
        { col: 45, row: 25, state: { action: 'release', button: 'right', modifier: { control: false, shift: false, meta: false } } }
      ]);

      // wheel
      await mouseMove(43, 24);
      await getReports(encoding); // clear reports
      await wheelUp();
      await pollFor(page, () => getReports(encoding), [{ col: 44, row: 25, state: { action: 'up', button: 'wheel', modifier: { control: false, shift: false, meta: false } } }]);
      await wheelDown();
      await pollFor(page, () => getReports(encoding), [{ col: 44, row: 25, state: { action: 'down', button: 'wheel', modifier: { control: false, shift: false, meta: false } } }]);

      // modifiers
      // CTRL
      await mouseMove(43, 24);
      await getReports(encoding); // clear reports
      await page.keyboard.down('Control');
      await mouseDown('left');
      await mouseMove(44, 24);
      await mouseUp('left');
      await wheelDown();
      await page.keyboard.up('Control');
      await pollFor(page, () => getReports(encoding), [
        { col: 44, row: 25, state: { action: 'press', button: 'left', modifier: { control: true, shift: false, meta: false } } },
        { col: 45, row: 25, state: { action: 'move', button: 'left', modifier: { control: true, shift: false, meta: false } } },
        { col: 45, row: 25, state: { action: 'release', button: 'left', modifier: { control: true, shift: false, meta: false } } },
        { col: 45, row: 25, state: { action: 'down', button: 'wheel', modifier: { control: true, shift: false, meta: false } } }
      ]);

      // ALT
      await mouseMove(43, 24);
      await getReports(encoding); // clear reports
      await page.keyboard.down('Alt');
      await mouseDown('left');
      await mouseMove(44, 24);
      await mouseUp('left');
      await wheelDown();
      await page.keyboard.up('Alt');
      await pollFor(page, () => getReports(encoding), [
        { col: 44, row: 25, state: { action: 'press', button: 'left', modifier: { control: false, shift: false, meta: true } } },
        { col: 45, row: 25, state: { action: 'move', button: 'left', modifier: { control: false, shift: false, meta: true } } },
        { col: 45, row: 25, state: { action: 'release', button: 'left', modifier: { control: false, shift: false, meta: true } } },
        { col: 45, row: 25, state: { action: 'down', button: 'wheel', modifier: { control: false, shift: false, meta: true } } }
      ]);

      // SHIFT
      // note: press/release/drag caught by selection manager
      await mouseMove(43, 24);
      await getReports(encoding); // clear reports
      await page.keyboard.down('Shift');  // defaults to ShiftLeft
      await mouseDown('left');
      await mouseMove(44, 24);
      await mouseUp('left');
      await wheelDown();
      await page.keyboard.up('Shift');
      if (noShift) {
        await pollFor(page, () => getReports(encoding), [
          { col: 45, row: 25, state: { action: 'down', button: 'wheel', modifier: { control: false, shift: true, meta: false } } }
        ]);
      } else {
        await pollFor(page, () => getReports(encoding), [
          { col: 44, row: 25, state: { action: 'press', button: 'left', modifier: { control: false, shift: true, meta: false } } },
          { col: 45, row: 25, state: { action: 'move', button: 'left', modifier: { control: false, shift: true, meta: false } } },
          { col: 45, row: 25, state: { action: 'release', button: 'left', modifier: { control: false, shift: true, meta: false } } },
          { col: 45, row: 25, state: { action: 'down', button: 'wheel', modifier: { control: false, shift: true, meta: false } } }
        ]);
      }

      // all modifiers
      // bug: this is totally broken with wrong coords and messed up modifiers
      await mouseMove(43, 24);
      await getReports(encoding); // clear reports
      await page.keyboard.down('Control');
      await page.keyboard.down('Alt');
      // await page.keyboard.down('Shift');
      await mouseDown('left');
      await mouseMove(44, 24);
      await mouseUp('left');
      await wheelDown();
      await page.keyboard.up('Control');
      await page.keyboard.up('Alt');
      // await page.keyboard.up('Shift');
      await pollFor(page, () => getReports(encoding), [
        { col: 44, row: 25, state: { action: 'press', button: 'left', modifier: { control: true, shift: false, meta: true } } },
        { col: 45, row: 25, state: { action: 'move', button: 'left', modifier: { control: true, shift: false, meta: true } } },
        { col: 45, row: 25, state: { action: 'release', button: 'left', modifier: { control: true, shift: false, meta: true } } },
        { col: 45, row: 25, state: { action: 'down', button: 'wheel', modifier: { control: true, shift: false, meta: true } } }
      ]);
    });
  });
  describe('DECSET 1003 (xterm any event)', () => {
    /**
     *  - all events (press, release, wheel, move)
     *  - all modifiers
     */
    it('default encoding', async () => {
      const encoding = 'DEFAULT';
      await resetMouseModes();
      await mouseMove(0, 0);
      await writeSync(page, '\x1b[?1003h');

      // test at 0,0
      await mouseDown('left');
      await pollFor(page, () => getReports(encoding), [
        { col: 1, row: 1, state: { action: 'press', button: 'left', modifier: { control: false, shift: false, meta: false } } }
      ]);

      // mouseup should report, encoding cannot report released button
      await mouseUp('left');
      await pollFor(page, () => getReports(encoding), [
        { col: 1, row: 1, state: { action: 'release', button: '<none>', modifier: { control: false, shift: false, meta: false } } }
      ]);

      // mousemove should report
      await mouseMove(50, 10);
      await pollFor(page, () => getReports(encoding), [
        { col: 51, row: 11, state: { action: 'move', button: '<none>', modifier: { control: false, shift: false, meta: false } } }
      ]);
      await mouseDown('left');
      await mouseUp('left');
      await pollFor(page, () => getReports(encoding), [
        { col: 51, row: 11, state: { action: 'press', button: 'left', modifier: { control: false, shift: false, meta: false } } },
        { col: 51, row: 11, state: { action: 'release', button: '<none>', modifier: { control: false, shift: false, meta: false } } }
      ]);

      // test at max rows/cols
      // capped at 223 (1-based)
      await mouseMove(223 - 1, rows - 1);
      await mouseDown('left');
      await mouseUp('left');
      await pollFor(page, () => getReports(encoding), [
        { col: 223, row: rows, state: { action: 'move', button: '<none>', modifier: { control: false, shift: false, meta: false } } },
        { col: 223, row: rows, state: { action: 'press', button: 'left', modifier: { control: false, shift: false, meta: false } } },
        { col: 223, row: rows, state: { action: 'release', button: '<none>', modifier: { control: false, shift: false, meta: false } } }
      ]);

      // button press/move/release tests
      // left button
      await mouseMove(43, 24);
      await mouseDown('left');
      await mouseMove(44, 24);
      await mouseUp('left');
      await pollFor(page, () => getReports(encoding), [
        { col: 44, row: 25, state: { action: 'move', button: '<none>', modifier: { control: false, shift: false, meta: false } } },
        { col: 44, row: 25, state: { action: 'press', button: 'left', modifier: { control: false, shift: false, meta: false } } },
        { col: 45, row: 25, state: { action: 'move', button: 'left', modifier: { control: false, shift: false, meta: false } } },
        { col: 45, row: 25, state: { action: 'release', button: '<none>', modifier: { control: false, shift: false, meta: false } } }
      ]);
      // middle button
      // bug: default action not cancelled (adds data to getReports from clipboard under X11)
      // await mouseMove(43, 24);
      // await getReports(encoding); // clear reports
      // await mouseDown('middle');
      // await mouseMove(44, 24);
      // await mouseUp('middle');
      // await pollFor(page, () => getReports(encoding), [{col: 44, row: 25, state: {action: 'press', button: 'middle', modifier: {control: false, shift: false, meta: false}}}]);
      // right button
      // bug: default action not cancelled (popup shown)
      await mouseMove(43, 24);
      await mouseDown('right');
      await mouseMove(44, 24);
      await mouseUp('right');
      await pollFor(page, () => getReports(encoding), [
        { col: 44, row: 25, state: { action: 'move', button: '<none>', modifier: { control: false, shift: false, meta: false } } },
        { col: 44, row: 25, state: { action: 'press', button: 'right', modifier: { control: false, shift: false, meta: false } } },
        { col: 45, row: 25, state: { action: 'move', button: 'right', modifier: { control: false, shift: false, meta: false } } },
        { col: 45, row: 25, state: { action: 'release', button: '<none>', modifier: { control: false, shift: false, meta: false } } }
      ]);

      // wheel
      await mouseMove(43, 24);
      await getReports(encoding); // clear reports
      await wheelUp();
      await pollFor(page, () => getReports(encoding), [{ col: 44, row: 25, state: { action: 'up', button: 'wheel', modifier: { control: false, shift: false, meta: false } } }]);
      await wheelDown();
      await pollFor(page, () => getReports(encoding), [{ col: 44, row: 25, state: { action: 'down', button: 'wheel', modifier: { control: false, shift: false, meta: false } } }]);

      // modifiers
      // CTRL
      await page.keyboard.down('Control');
      await mouseMove(43, 24);
      await mouseDown('left');
      await mouseMove(44, 24);
      await mouseUp('left');
      await wheelDown();
      await page.keyboard.up('Control');
      await pollFor(page, () => getReports(encoding), [
        { col: 44, row: 25, state: { action: 'move', button: '<none>', modifier: { control: true, shift: false, meta: false } } },
        { col: 44, row: 25, state: { action: 'press', button: 'left', modifier: { control: true, shift: false, meta: false } } },
        { col: 45, row: 25, state: { action: 'move', button: 'left', modifier: { control: true, shift: false, meta: false } } },
        { col: 45, row: 25, state: { action: 'release', button: '<none>', modifier: { control: true, shift: false, meta: false } } },
        { col: 45, row: 25, state: { action: 'down', button: 'wheel', modifier: { control: true, shift: false, meta: false } } }
      ]);

      // ALT
      await page.keyboard.down('Alt');
      await mouseMove(43, 24);
      await mouseDown('left');
      await mouseMove(44, 24);
      await mouseUp('left');
      await wheelDown();
      await page.keyboard.up('Alt');
      await pollFor(page, () => getReports(encoding), [
        { col: 44, row: 25, state: { action: 'move', button: '<none>', modifier: { control: false, shift: false, meta: true } } },
        { col: 44, row: 25, state: { action: 'press', button: 'left', modifier: { control: false, shift: false, meta: true } } },
        { col: 45, row: 25, state: { action: 'move', button: 'left', modifier: { control: false, shift: false, meta: true } } },
        { col: 45, row: 25, state: { action: 'release', button: '<none>', modifier: { control: false, shift: false, meta: true } } },
        { col: 45, row: 25, state: { action: 'down', button: 'wheel', modifier: { control: false, shift: false, meta: true } } }
      ]);

      // SHIFT
      // note: press/release/drag caught by selection manager
      await page.keyboard.down('Shift');
      await mouseMove(43, 24);
      await mouseDown('left');
      await mouseMove(44, 24);
      await mouseUp('left');
      await wheelDown();
      await page.keyboard.up('Shift');
      if (noShift) {
        await pollFor(page, () => getReports(encoding), [
          { col: 44, row: 25, state: { action: 'move', button: '<none>', modifier: { control: false, shift: true, meta: false } } },
          { col: 45, row: 25, state: { action: 'down', button: 'wheel', modifier: { control: false, shift: true, meta: false } } }
        ]);
      } else {
        await pollFor(page, () => getReports(encoding), [
          { col: 44, row: 25, state: { action: 'move', button: '<none>', modifier: { control: false, shift: true, meta: false } } },
          { col: 44, row: 25, state: { action: 'press', button: 'left', modifier: { control: false, shift: true, meta: false } } },
          { col: 45, row: 25, state: { action: 'move', button: 'left', modifier: { control: false, shift: true, meta: false } } },
          { col: 45, row: 25, state: { action: 'release', button: '<none>', modifier: { control: false, shift: true, meta: false } } },
          { col: 45, row: 25, state: { action: 'down', button: 'wheel', modifier: { control: false, shift: true, meta: false } } }
        ]);
      }

      // all modifiers
      // bug: Shift not working
      await page.keyboard.down('Control');
      await page.keyboard.down('Alt');
      // await page.keyboard.down('Shift');
      await mouseMove(43, 24);
      await mouseDown('left');
      await mouseMove(44, 24);
      await mouseUp('left');
      await wheelDown();
      await page.keyboard.up('Control');
      await page.keyboard.up('Alt');
      // await page.keyboard.up('Shift');
      await pollFor(page, () => getReports(encoding), [
        { col: 44, row: 25, state: { action: 'move', button: '<none>', modifier: { control: true, shift: false, meta: true } } },
        { col: 44, row: 25, state: { action: 'press', button: 'left', modifier: { control: true, shift: false, meta: true } } },
        { col: 45, row: 25, state: { action: 'move', button: 'left', modifier: { control: true, shift: false, meta: true } } },
        { col: 45, row: 25, state: { action: 'release', button: '<none>', modifier: { control: true, shift: false, meta: true } } },
        { col: 45, row: 25, state: { action: 'down', button: 'wheel', modifier: { control: true, shift: false, meta: true } } }
      ]);
    });
    it('SGR encoding', async () => {
      const encoding = 'SGR';
      await resetMouseModes();
      await mouseMove(0, 0);
      await writeSync(page, '\x1b[?1003h\x1b[?1006h');

      // test at 0,0
      await mouseDown('left');
      await pollFor(page, () => getReports(encoding), [
        { col: 1, row: 1, state: { action: 'press', button: 'left', modifier: { control: false, shift: false, meta: false } } }
      ]);

      // mouseup should report, encoding cannot report released button
      await mouseUp('left');
      await pollFor(page, () => getReports(encoding), [
        { col: 1, row: 1, state: { action: 'release', button: 'left', modifier: { control: false, shift: false, meta: false } } }
      ]);

      // mousemove should report
      await mouseMove(50, 10);
      await pollFor(page, () => getReports(encoding), [
        { col: 51, row: 11, state: { action: 'move', button: '<none>', modifier: { control: false, shift: false, meta: false } } }
      ]);
      await mouseDown('left');
      await mouseUp('left');
      await pollFor(page, () => getReports(encoding), [
        { col: 51, row: 11, state: { action: 'press', button: 'left', modifier: { control: false, shift: false, meta: false } } },
        { col: 51, row: 11, state: { action: 'release', button: 'left', modifier: { control: false, shift: false, meta: false } } }
      ]);

      // test at max rows/cols
      // bug: we are capped at col 95 currently
      // fix: allow values up to 223, any bigger should drop to 0
      await mouseMove(cols - 1, rows - 1);
      await mouseDown('left');
      await mouseUp('left');
      await pollFor(page, () => getReports(encoding), [
        { col: cols, row: rows, state: { action: 'move', button: '<none>', modifier: { control: false, shift: false, meta: false } } },
        { col: cols, row: rows, state: { action: 'press', button: 'left', modifier: { control: false, shift: false, meta: false } } },
        { col: cols, row: rows, state: { action: 'release', button: 'left', modifier: { control: false, shift: false, meta: false } } }
      ]);

      // button press/move/release tests
      // left button
      await mouseMove(43, 24);
      await mouseDown('left');
      await mouseMove(44, 24);
      await mouseUp('left');
      await pollFor(page, () => getReports(encoding), [
        { col: 44, row: 25, state: { action: 'move', button: '<none>', modifier: { control: false, shift: false, meta: false } } },
        { col: 44, row: 25, state: { action: 'press', button: 'left', modifier: { control: false, shift: false, meta: false } } },
        { col: 45, row: 25, state: { action: 'move', button: 'left', modifier: { control: false, shift: false, meta: false } } },
        { col: 45, row: 25, state: { action: 'release', button: 'left', modifier: { control: false, shift: false, meta: false } } }
      ]);
      // middle button
      // bug: default action not cancelled (adds data to getReports from clipboard under X11)
      // await mouseMove(43, 24);
      // await getReports(encoding); // clear reports
      // await mouseDown('middle');
      // await mouseMove(44, 24);
      // await mouseUp('middle');
      // await pollFor(page, () => getReports(encoding), [{col: 44, row: 25, state: {action: 'press', button: 'middle', modifier: {control: false, shift: false, meta: false}}}]);
      // right button
      // bug: default action not cancelled (popup shown)
      await mouseMove(43, 24);
      await mouseDown('right');
      await mouseMove(44, 24);
      await mouseUp('right');
      await pollFor(page, () => getReports(encoding), [
        { col: 44, row: 25, state: { action: 'move', button: '<none>', modifier: { control: false, shift: false, meta: false } } },
        { col: 44, row: 25, state: { action: 'press', button: 'right', modifier: { control: false, shift: false, meta: false } } },
        { col: 45, row: 25, state: { action: 'move', button: 'right', modifier: { control: false, shift: false, meta: false } } },
        { col: 45, row: 25, state: { action: 'release', button: 'right', modifier: { control: false, shift: false, meta: false } } }
      ]);

      // wheel
      await mouseMove(43, 24);
      await getReports(encoding); // clear reports
      await wheelUp();
      await pollFor(page, () => getReports(encoding), [{ col: 44, row: 25, state: { action: 'up', button: 'wheel', modifier: { control: false, shift: false, meta: false } } }]);
      await wheelDown();
      await pollFor(page, () => getReports(encoding), [{ col: 44, row: 25, state: { action: 'down', button: 'wheel', modifier: { control: false, shift: false, meta: false } } }]);

      // modifiers
      // CTRL
      await page.keyboard.down('Control');
      await mouseMove(43, 24);
      await mouseDown('left');
      await mouseMove(44, 24);
      await mouseUp('left');
      await wheelDown();
      await page.keyboard.up('Control');
      await pollFor(page, () => getReports(encoding), [
        { col: 44, row: 25, state: { action: 'move', button: '<none>', modifier: { control: true, shift: false, meta: false } } },
        { col: 44, row: 25, state: { action: 'press', button: 'left', modifier: { control: true, shift: false, meta: false } } },
        { col: 45, row: 25, state: { action: 'move', button: 'left', modifier: { control: true, shift: false, meta: false } } },
        { col: 45, row: 25, state: { action: 'release', button: 'left', modifier: { control: true, shift: false, meta: false } } },
        { col: 45, row: 25, state: { action: 'down', button: 'wheel', modifier: { control: true, shift: false, meta: false } } }
      ]);

      // ALT
      await page.keyboard.down('Alt');
      await mouseMove(43, 24);
      await mouseDown('left');
      await mouseMove(44, 24);
      await mouseUp('left');
      await wheelDown();
      await page.keyboard.up('Alt');
      await pollFor(page, () => getReports(encoding), [
        { col: 44, row: 25, state: { action: 'move', button: '<none>', modifier: { control: false, shift: false, meta: true } } },
        { col: 44, row: 25, state: { action: 'press', button: 'left', modifier: { control: false, shift: false, meta: true } } },
        { col: 45, row: 25, state: { action: 'move', button: 'left', modifier: { control: false, shift: false, meta: true } } },
        { col: 45, row: 25, state: { action: 'release', button: 'left', modifier: { control: false, shift: false, meta: true } } },
        { col: 45, row: 25, state: { action: 'down', button: 'wheel', modifier: { control: false, shift: false, meta: true } } }
      ]);

      // SHIFT
      // note: press/release/drag caught by selection manager
      await page.keyboard.down('Shift');
      await mouseMove(43, 24);
      await mouseDown('left');
      await mouseMove(44, 24);
      await mouseUp('left');
      await wheelDown();
      await page.keyboard.up('Shift');
      if (noShift) {
        await pollFor(page, () => getReports(encoding), [
          { col: 44, row: 25, state: { action: 'move', button: '<none>', modifier: { control: false, shift: true, meta: false } } },
          { col: 45, row: 25, state: { action: 'down', button: 'wheel', modifier: { control: false, shift: true, meta: false } } }
        ]);
      } else {
        await pollFor(page, () => getReports(encoding), [
          { col: 44, row: 25, state: { action: 'move', button: '<none>', modifier: { control: false, shift: true, meta: false } } },
          { col: 44, row: 25, state: { action: 'press', button: 'left', modifier: { control: false, shift: true, meta: false } } },
          { col: 45, row: 25, state: { action: 'move', button: 'left', modifier: { control: false, shift: true, meta: false } } },
          { col: 45, row: 25, state: { action: 'release', button: 'left', modifier: { control: false, shift: true, meta: false } } },
          { col: 45, row: 25, state: { action: 'down', button: 'wheel', modifier: { control: false, shift: true, meta: false } } }
        ]);
      }

      // all modifiers
      // bug: Shift not working
      await page.keyboard.down('Control');
      await page.keyboard.down('Alt');
      // await page.keyboard.down('Shift');
      await mouseMove(43, 24);
      await mouseDown('left');
      await mouseMove(44, 24);
      await mouseUp('left');
      await wheelDown();
      await page.keyboard.up('Control');
      await page.keyboard.up('Alt');
      // await page.keyboard.up('Shift');
      await pollFor(page, () => getReports(encoding), [
        { col: 44, row: 25, state: { action: 'move', button: '<none>', modifier: { control: true, shift: false, meta: true } } },
        { col: 44, row: 25, state: { action: 'press', button: 'left', modifier: { control: true, shift: false, meta: true } } },
        { col: 45, row: 25, state: { action: 'move', button: 'left', modifier: { control: true, shift: false, meta: true } } },
        { col: 45, row: 25, state: { action: 'release', button: 'left', modifier: { control: true, shift: false, meta: true } } },
        { col: 45, row: 25, state: { action: 'down', button: 'wheel', modifier: { control: true, shift: false, meta: true } } }
      ]);
    });
  });
  /**
   * move tests with multiple buttons pressed:
   * currently not possible due to a limitation of the playwright mouse interface
   * (saves only the last one pressed)
   */
});<|MERGE_RESOLUTION|>--- conflicted
+++ resolved
@@ -3,14 +3,8 @@
  * @license MIT
  */
 
-<<<<<<< HEAD
-import { ITerminalOptions } from 'xterm';
-import { pollFor, writeSync, getBrowserType } from './TestUtils';
+import { pollFor, writeSync, openTerminal, getBrowserType } from './TestUtils';
 import { Browser, Page } from 'playwright';
-=======
-import * as puppeteer from 'puppeteer';
-import { pollFor, writeSync, openTerminal } from './TestUtils';
->>>>>>> 390f28bb
 
 const APP = 'http://127.0.0.1:3000/test';
 
@@ -118,11 +112,7 @@
 }
 
 // button definitions
-<<<<<<< HEAD
-const buttons: {[key: string]: number} = {
-=======
 const buttons: { [key: string]: number } = {
->>>>>>> 390f28bb
   '<none>': -1,
   left: 0,
   middle: 1,
@@ -176,11 +166,7 @@
 }
 
 // parse a single mouse report
-<<<<<<< HEAD
-function parseReport(encoding: string, msg: number[]): {state: any; row: number; col: number;} | string {
-=======
 function parseReport(encoding: string, msg: number[]): { state: any; row: number; col: number; } | string {
->>>>>>> 390f28bb
   let sReport: string;
   let buttonCode: number;
   let row: number;
@@ -225,7 +211,7 @@
       args: [`--window-size=${width},${height}`, `--no-sandbox`]
     });
     page = (await browser.defaultContext().pages())[0];
-    await page.setViewport({width, height});
+    await page.setViewport({ width, height });
   });
 
   after(async () => browser.close());
