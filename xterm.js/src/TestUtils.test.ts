/**
 * Copyright (c) 2017 The xterm.js authors. All rights reserved.
 * @license MIT
 */

import { IRenderer, IRenderDimensions, CharacterJoinerHandler } from 'browser/renderer/Types';
import { IInputHandlingTerminal, IViewport, ICompositionHelper, ITerminal, IBrowser, ISelectionManager, ITerminalOptions, ILinkifier, ILinkMatcherOptions } from './Types';
import { IBuffer, IBufferStringIterator, IBufferSet } from 'common/buffer/Types';
import { IBufferLine, ICellData, IAttributeData, ICircularList, XtermListener } from 'common/Types';
import { Buffer } from 'common/buffer/Buffer';
import * as Browser from 'common/Platform';
import { IDisposable, IMarker, IEvent, ISelectionPosition } from 'xterm';
import { Terminal } from './Terminal';
import { AttributeData } from 'common/buffer/BufferLine';
import { IColorManager, IColorSet, IMouseHelper } from 'browser/Types';
import { IOptionsService } from 'common/services/Services';
import { EventEmitter } from 'common/EventEmitter';

export class TestTerminal extends Terminal {
  writeSync(data: string): void {
    this.writeBuffer.push(data);
    this._innerWrite();
  }
}

export class MockTerminal implements ITerminal {
<<<<<<< HEAD
  setRenderer(renderer: any): void {
    throw new Error('Method not implemented.');
  }
=======
  onBlur: IEvent<void>;
  onFocus: IEvent<void>;
  onA11yChar: IEvent<string>;
  onA11yTab: IEvent<number>;
>>>>>>> 604401d1
  onCursorMove: IEvent<void>;
  onLineFeed: IEvent<void>;
  onSelectionChange: IEvent<void>;
  onData: IEvent<string>;
  onTitleChange: IEvent<string>;
  onScroll: IEvent<number>;
  onKey: IEvent<{ key: string; domEvent: KeyboardEvent; }>;
  onRender: IEvent<{ start: number; end: number; }>;
  onResize: IEvent<{ cols: number; rows: number; }>;
  markers: IMarker[];
  optionsService: IOptionsService;
  addMarker(cursorYOffset: number): IMarker {
    throw new Error('Method not implemented.');
  }
  selectLines(start: number, end: number): void {
    throw new Error('Method not implemented.');
  }
  scrollToLine(line: number): void {
    throw new Error('Method not implemented.');
  }
  static string: any;
  setOption(key: any, value: any): void {
    throw new Error('Method not implemented.');
  }
  blur(): void {
    throw new Error('Method not implemented.');
  }
  focus(): void {
    throw new Error('Method not implemented.');
  }
  resize(columns: number, rows: number): void {
    throw new Error('Method not implemented.');
  }
  writeln(data: string): void {
    throw new Error('Method not implemented.');
  }
  open(parent: HTMLElement): void {
    throw new Error('Method not implemented.');
  }
  attachCustomKeyEventHandler(customKeyEventHandler: (event: KeyboardEvent) => boolean): void {
    throw new Error('Method not implemented.');
  }
  addCsiHandler(flag: string, callback: (params: number[], collect: string) => boolean): IDisposable {
      throw new Error('Method not implemented.');
  }
  addOscHandler(ident: number, callback: (data: string) => boolean): IDisposable {
      throw new Error('Method not implemented.');
  }
  registerLinkMatcher(regex: RegExp, handler: (event: MouseEvent, uri: string) => boolean | void, options?: ILinkMatcherOptions): number {
    throw new Error('Method not implemented.');
  }
  deregisterLinkMatcher(matcherId: number): void {
    throw new Error('Method not implemented.');
  }
  hasSelection(): boolean {
    throw new Error('Method not implemented.');
  }
  getSelection(): string {
    throw new Error('Method not implemented.');
  }
  getSelectionPosition(): ISelectionPosition | undefined {
    throw new Error('Method not implemented.');
  }
  clearSelection(): void {
    throw new Error('Method not implemented.');
  }
  select(column: number, row: number, length: number): void {
    throw new Error('Method not implemented.');
  }
  selectAll(): void {
    throw new Error('Method not implemented.');
  }
  dispose(): void {
    throw new Error('Method not implemented.');
  }
  scrollPages(pageCount: number): void {
    throw new Error('Method not implemented.');
  }
  scrollToTop(): void {
    throw new Error('Method not implemented.');
  }
  scrollToBottom(): void {
    throw new Error('Method not implemented.');
  }
  clear(): void {
    throw new Error('Method not implemented.');
  }
  write(data: string): void {
    throw new Error('Method not implemented.');
  }
  writeUtf8(data: Uint8Array): void {
    throw new Error('Method not implemented.');
  }
  bracketedPasteMode: boolean;
  mouseHelper: IMouseHelper;
  renderer: IRenderer;
  linkifier: ILinkifier;
  isFocused: boolean;
  options: ITerminalOptions = {};
  element: HTMLElement;
  screenElement: HTMLElement;
  rowContainer: HTMLElement;
  selectionContainer: HTMLElement;
  selectionManager: ISelectionManager;
  textarea: HTMLTextAreaElement;
  rows: number;
  cols: number;
  browser: IBrowser = <any>Browser;
  writeBuffer: string[];
  children: HTMLElement[];
  cursorHidden: boolean;
  cursorState: number;
  scrollback: number;
  buffers: IBufferSet;
  buffer: IBuffer;
  viewport: IViewport;
  applicationCursor: boolean;
  handler(data: string): void {
    throw new Error('Method not implemented.');
  }
  on(event: string, callback: (...args: any[]) => void): void {
    throw new Error('Method not implemented.');
  }
  off(type: string, listener: XtermListener): void {
    throw new Error('Method not implemented.');
  }
  addDisposableListener(type: string, handler: XtermListener): IDisposable {
    throw new Error('Method not implemented.');
  }
  scrollLines(disp: number, suppressScrollEvent: boolean): void {
    throw new Error('Method not implemented.');
  }
  scrollToRow(absoluteRow: number): number {
    throw new Error('Method not implemented.');
  }
  cancel(ev: Event, force?: boolean): void {
    throw new Error('Method not implemented.');
  }
  log(text: string): void {
    throw new Error('Method not implemented.');
  }
  emit(event: string, data: any): void {
    throw new Error('Method not implemented.');
  }
  reset(): void {
    throw new Error('Method not implemented.');
  }
  showCursor(): void {
    throw new Error('Method not implemented.');
  }
  refresh(start: number, end: number): void {
    throw new Error('Method not implemented.');
  }
  registerCharacterJoiner(handler: CharacterJoinerHandler): number { return 0; }
  deregisterCharacterJoiner(joinerId: number): void { }
}

export class MockInputHandlingTerminal implements IInputHandlingTerminal {
  onA11yCharEmitter: EventEmitter<string>;
  onA11yTabEmitter: EventEmitter<number>;
  element: HTMLElement;
  options: ITerminalOptions = {};
  cols: number;
  rows: number;
  charset: { [key: string]: string; };
  gcharset: number;
  glevel: number;
  charsets: { [key: string]: string; }[];
  applicationKeypad: boolean;
  applicationCursor: boolean;
  originMode: boolean;
  insertMode: boolean;
  wraparoundMode: boolean;
  bracketedPasteMode: boolean;
  curAttrData = new AttributeData();
  savedCols: number;
  x10Mouse: boolean;
  vt200Mouse: boolean;
  normalMouse: boolean;
  mouseEvents: boolean;
  sendFocus: boolean;
  utfMouse: boolean;
  sgrMouse: boolean;
  urxvtMouse: boolean;
  cursorHidden: boolean;
  buffers: IBufferSet;
  buffer: IBuffer = new MockBuffer();
  viewport: IViewport;
  selectionManager: ISelectionManager;
  focus(): void {
    throw new Error('Method not implemented.');
  }
  convertEol: boolean;
  bell(): void {
    throw new Error('Method not implemented.');
  }

  updateRange(y: number): void {
    throw new Error('Method not implemented.');
  }
  scroll(isWrapped?: boolean): void {
    throw new Error('Method not implemented.');
  }
  nextStop(x?: number): number {
    throw new Error('Method not implemented.');
  }
  setgLevel(g: number): void {
    throw new Error('Method not implemented.');
  }
  eraseAttrData(): IAttributeData {
    throw new Error('Method not implemented.');
  }
  eraseRight(x: number, y: number): void {
    throw new Error('Method not implemented.');
  }
  eraseLine(y: number): void {
    throw new Error('Method not implemented.');
  }
  eraseLeft(x: number, y: number): void {
    throw new Error('Method not implemented.');
  }
  prevStop(x?: number): number {
    throw new Error('Method not implemented.');
  }
  is(term: string): boolean {
    throw new Error('Method not implemented.');
  }
  setgCharset(g: number, charset: { [key: string]: string; }): void {
    throw new Error('Method not implemented.');
  }
  resize(x: number, y: number): void {
    throw new Error('Method not implemented.');
  }
  log(text: string, data?: any): void {
    throw new Error('Method not implemented.');
  }
  reset(): void {
    throw new Error('Method not implemented.');
  }
  showCursor(): void {
    throw new Error('Method not implemented.');
  }
  refresh(start: number, end: number): void {
    throw new Error('Method not implemented.');
  }
  matchColor(r1: number, g1: number, b1: number): number {
    throw new Error('Method not implemented.');
  }
  error(text: string, data?: any): void {
    throw new Error('Method not implemented.');
  }
  setOption(key: string, value: any): void {
    (<any>this.options)[key] = value;
  }
  on(type: string, listener: XtermListener): void {
    throw new Error('Method not implemented.');
  }
  off(type: string, listener: XtermListener): void {
    throw new Error('Method not implemented.');
  }
  emit(type: string, data?: any): void {
    throw new Error('Method not implemented.');
  }
  addDisposableListener(type: string, handler: XtermListener): IDisposable {
    throw new Error('Method not implemented.');
  }
  tabSet(): void {
    throw new Error('Method not implemented.');
  }
  handler(data: string): void {
    throw new Error('Method not implemented.');
  }
  handleTitle(title: string): void {
    throw new Error('Method not implemented.');
  }
  index(): void {
    throw new Error('Method not implemented.');
  }
  reverseIndex(): void {
    throw new Error('Method not implemented.');
  }
}

export class MockBuffer implements IBuffer {
  markers: IMarker[];
  addMarker(y: number): IMarker {
    throw new Error('Method not implemented.');
  }
  isCursorInViewport: boolean;
  lines: ICircularList<IBufferLine>;
  ydisp: number;
  ybase: number;
  hasScrollback: boolean;
  y: number;
  x: number;
  tabs: any;
  scrollBottom: number;
  scrollTop: number;
  savedY: number;
  savedX: number;
  savedCurAttrData = new AttributeData();
  translateBufferLineToString(lineIndex: number, trimRight: boolean, startCol?: number, endCol?: number): string {
    return Buffer.prototype.translateBufferLineToString.apply(this, arguments);
  }
  getWrappedRangeForLine(y: number): { first: number; last: number; } {
    return Buffer.prototype.getWrappedRangeForLine.apply(this, arguments);
  }
  nextStop(x?: number): number {
    throw new Error('Method not implemented.');
  }
  prevStop(x?: number): number {
    throw new Error('Method not implemented.');
  }
  setLines(lines: ICircularList<IBufferLine>): void {
    this.lines = lines;
  }
  getBlankLine(attr: IAttributeData, isWrapped?: boolean): IBufferLine {
    return Buffer.prototype.getBlankLine.apply(this, arguments);
  }
  stringIndexToBufferIndex(lineIndex: number, stringIndex: number): number[] {
    return Buffer.prototype.stringIndexToBufferIndex.apply(this, arguments);
  }
  iterator(trimRight: boolean, startIndex?: number, endIndex?: number): IBufferStringIterator {
    return Buffer.prototype.iterator.apply(this, arguments);
  }
  getNullCell(attr?: IAttributeData): ICellData {
    throw new Error('Method not implemented.');
  }
  getWhitespaceCell(attr?: IAttributeData): ICellData {
    throw new Error('Method not implemented.');
  }
}

export class MockRenderer implements IRenderer {
  onCanvasResize: IEvent<{ width: number; height: number; }>;
  onRender: IEvent<{ start: number; end: number; }>;
  dispose(): void {
    throw new Error('Method not implemented.');
  }
  colorManager: IColorManager;
  on(type: string, listener: XtermListener): void {
    throw new Error('Method not implemented.');
  }
  off(type: string, listener: XtermListener): void {
    throw new Error('Method not implemented.');
  }
  emit(type: string, data?: any): void {
    throw new Error('Method not implemented.');
  }
  addDisposableListener(type: string, handler: XtermListener): IDisposable {
    throw new Error('Method not implemented.');
  }
  dimensions: IRenderDimensions;
  setColors(colors: IColorSet): void {
    throw new Error('Method not implemented.');
  }
  onResize(cols: number, rows: number): void {}
  onCharSizeChanged(): void {}
  onBlur(): void {}
  onFocus(): void {}
  onSelectionChanged(start: [number, number], end: [number, number]): void {}
  onCursorMove(): void {}
  onOptionsChanged(): void {}
  onDevicePixelRatioChange(): void {}
  clear(): void {}
  renderRows(start: number, end: number): void {}
  registerCharacterJoiner(handler: CharacterJoinerHandler): number { return 0; }
  deregisterCharacterJoiner(): boolean { return true; }
}

export class MockViewport implements IViewport {
  dispose(): void {
    throw new Error('Method not implemented.');
  }
  scrollBarWidth: number = 0;
  onThemeChange(colors: IColorSet): void {
    throw new Error('Method not implemented.');
  }
  onWheel(ev: WheelEvent): void {
    throw new Error('Method not implemented.');
  }
  onTouchStart(ev: TouchEvent): void {
    throw new Error('Method not implemented.');
  }
  onTouchMove(ev: TouchEvent): void {
    throw new Error('Method not implemented.');
  }
  syncScrollArea(): void { }
  getLinesScrolled(ev: WheelEvent): number {
    throw new Error('Method not implemented.');
  }
}

export class MockCompositionHelper implements ICompositionHelper {
  compositionstart(): void {
    throw new Error('Method not implemented.');
  }
  compositionupdate(ev: CompositionEvent): void {
    throw new Error('Method not implemented.');
  }
  compositionend(): void {
    throw new Error('Method not implemented.');
  }
  updateCompositionElements(dontRecurse?: boolean): void {
    throw new Error('Method not implemented.');
  }
  keydown(ev: KeyboardEvent): boolean {
    return true;
  }
}<|MERGE_RESOLUTION|>--- conflicted
+++ resolved
@@ -24,16 +24,13 @@
 }
 
 export class MockTerminal implements ITerminal {
-<<<<<<< HEAD
   setRenderer(renderer: any): void {
     throw new Error('Method not implemented.');
   }
-=======
   onBlur: IEvent<void>;
   onFocus: IEvent<void>;
   onA11yChar: IEvent<string>;
   onA11yTab: IEvent<number>;
->>>>>>> 604401d1
   onCursorMove: IEvent<void>;
   onLineFeed: IEvent<void>;
   onSelectionChange: IEvent<void>;
