--- conflicted
+++ resolved
@@ -106,11 +106,7 @@
   theme: null,
   rightClickSelectsWord: Browser.isMac,
   rendererType: 'canvas',
-<<<<<<< HEAD
-  bufferLineConstructor: 'JsArray'
-=======
   experimentalBufferLineImpl: 'JsArray'
->>>>>>> f17c6f3f
 };
 
 export class Terminal extends EventEmitter implements ITerminal, IDisposable, IInputHandlingTerminal {
@@ -497,11 +493,7 @@
         }
         break;
       case 'tabStopWidth': this.buffers.setupTabStops(); break;
-<<<<<<< HEAD
-      case 'bufferLineConstructor':
-=======
       case 'experimentalBufferLineImpl':
->>>>>>> f17c6f3f
         this.buffers.normal.setBufferLineFactory(value);
         this.buffers.alt.setBufferLineFactory(value);
         break;
