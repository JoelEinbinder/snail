--- conflicted
+++ resolved
@@ -7,11 +7,6 @@
     { "path": "./addons/fullscreen" },
     { "path": "./addons/search" },
     { "path": "./addons/terminado" },
-<<<<<<< HEAD
-    { "path": "./addons/winptyCompat" },
-=======
-    { "path": "./addons/webLinks" },
->>>>>>> ffe7e6e7
     { "path": "./addons/zmodem" }
   ]
 }