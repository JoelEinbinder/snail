/**
 * Copyright (c) 2017 The xterm.js authors. All rights reserved.
 * @license MIT
 */

import { ITerminal, ICircularList, ISelectionManager, IBuffer, LineData, CharData } from './Types';
import { MouseHelper } from './utils/MouseHelper';
import * as Browser from './shared/utils/Browser';
import { CharMeasure } from './utils/CharMeasure';
import { CircularList } from './utils/CircularList';
import { EventEmitter } from './EventEmitter';
import { SelectionModel } from './SelectionModel';
import { CHAR_DATA_WIDTH_INDEX, CHAR_DATA_CHAR_INDEX } from './Buffer';
import { AltClickHandler } from './handlers/AltClickHandler';

/**
 * The number of pixels the mouse needs to be above or below the viewport in
 * order to scroll at the maximum speed.
 */
const DRAG_SCROLL_MAX_THRESHOLD = 50;

/**
 * The maximum scrolling speed
 */
const DRAG_SCROLL_MAX_SPEED = 15;

/**
 * The number of milliseconds between drag scroll updates.
 */
const DRAG_SCROLL_INTERVAL = 50;

/**
 * The maximum amount of time that can have elapsed for an alt click to move the
 * cursor.
 */
const ALT_CLICK_MOVE_CURSOR_TIME = 500;

/**
 * A string containing all characters that are considered word separated by the
 * double click to select work logic.
 */
const WORD_SEPARATORS = ' ()[]{}\'"';

const NON_BREAKING_SPACE_CHAR = String.fromCharCode(160);
const ALL_NON_BREAKING_SPACE_REGEX = new RegExp(NON_BREAKING_SPACE_CHAR, 'g');

/**
 * Represents a position of a word on a line.
 */
interface IWordPosition {
  start: number;
  length: number;
}

/**
 * A selection mode, this drives how the selection behaves on mouse move.
 */
enum SelectionMode {
  NORMAL,
  WORD,
  LINE
}

/**
 * A class that manages the selection of the terminal. With help from
 * SelectionModel, SelectionManager handles with all logic associated with
 * dealing with the selection, including handling mouse interaction, wide
 * characters and fetching the actual text within the selection. Rendering is
 * not handled by the SelectionManager but a 'refresh' event is fired when the
 * selection is ready to be redrawn.
 */
export class SelectionManager extends EventEmitter implements ISelectionManager {
  protected _model: SelectionModel;

  /**
   * The amount to scroll every drag scroll update (depends on how far the mouse
   * drag is above or below the terminal).
   */
  private _dragScrollAmount: number;

  /**
   * The current selection mode.
   */
  private _activeSelectionMode: SelectionMode;

  /**
   * A setInterval timer that is active while the mouse is down whose callback
   * scrolls the viewport when necessary.
   */
  private _dragScrollIntervalTimer: NodeJS.Timer;

  /**
   * The animation frame ID used for refreshing the selection.
   */
  private _refreshAnimationFrame: number;

  /**
   * Whether selection is enabled.
   */
  private _enabled = true;

  private _mouseMoveListener: EventListener;
  private _mouseUpListener: EventListener;
  private _trimListener: (...args: any[]) => void;

  private _mouseDownTimeStamp: number;

  constructor(
    private _terminal: ITerminal,
    private _charMeasure: CharMeasure
  ) {
    super();
    this._initListeners();
    this.enable();

    this._model = new SelectionModel(_terminal);
    this._activeSelectionMode = SelectionMode.NORMAL;
  }

  private get _buffer(): IBuffer {
    return this._terminal.buffers.active;
  }

  /**
   * Initializes listener variables.
   */
  private _initListeners(): void {
    this._mouseMoveListener = event => this._onMouseMove(<MouseEvent>event);
    this._mouseUpListener = event => this._onMouseUp(<MouseEvent>event);
    this._trimListener = (amount: number) => this._onTrim(amount);

    this.initBuffersListeners();
  }

  public initBuffersListeners(): void {
    this._terminal.buffer.lines.on('trim', this._trimListener);
    this._terminal.buffers.on('activate', e => this._onBufferActivate(e));
  }

  /**
   * Disables the selection manager. This is useful for when terminal mouse
   * are enabled.
   */
  public disable(): void {
    this.clearSelection();
    this._enabled = false;
  }

  /**
   * Enable the selection manager.
   */
  public enable(): void {
    this._enabled = true;
  }

  public get selectionStart(): [number, number] { return this._model.finalSelectionStart; }
  public get selectionEnd(): [number, number] { return this._model.finalSelectionEnd; }

  /**
   * Gets whether there is an active text selection.
   */
  public get hasSelection(): boolean {
    const start = this._model.finalSelectionStart;
    const end = this._model.finalSelectionEnd;
    if (!start || !end) {
      return false;
    }
    return start[0] !== end[0] || start[1] !== end[1];
  }

  /**
   * Gets the text currently selected.
   */
  public get selectionText(): string {
    const start = this._model.finalSelectionStart;
    const end = this._model.finalSelectionEnd;
    if (!start || !end) {
      return '';
    }

    // Get first row
    const startRowEndCol = start[1] === end[1] ? end[0] : null;
    let result: string[] = [];
    result.push(this._buffer.translateBufferLineToString(start[1], true, start[0], startRowEndCol));

    // Get middle rows
    for (let i = start[1] + 1; i <= end[1] - 1; i++) {
      const bufferLine = this._buffer.lines.get(i);
      const lineText = this._buffer.translateBufferLineToString(i, true);
      if ((<any>bufferLine).isWrapped) {
        result[result.length - 1] += lineText;
      } else {
        result.push(lineText);
      }
    }

    // Get final row
    if (start[1] !== end[1]) {
      const bufferLine = this._buffer.lines.get(end[1]);
      const lineText = this._buffer.translateBufferLineToString(end[1], true, 0, end[0]);
      if ((<any>bufferLine).isWrapped) {
        result[result.length - 1] += lineText;
      } else {
        result.push(lineText);
      }
    }

    // Format string by replacing non-breaking space chars with regular spaces
    // and joining the array into a multi-line string.
    const formattedResult = result.map(line => {
      return line.replace(ALL_NON_BREAKING_SPACE_REGEX, ' ');
    }).join(Browser.isMSWindows ? '\r\n' : '\n');

    return formattedResult;
  }

  /**
   * Clears the current terminal selection.
   */
  public clearSelection(): void {
    this._model.clearSelection();
    this._removeMouseDownListeners();
    this.refresh();
  }

  /**
   * Queues a refresh, redrawing the selection on the next opportunity.
   * @param isNewSelection Whether the selection should be registered as a new
   * selection on Linux.
   */
  public refresh(isNewSelection?: boolean): void {
    // Queue the refresh for the renderer
    if (!this._refreshAnimationFrame) {
      this._refreshAnimationFrame = window.requestAnimationFrame(() => this._refresh());
    }

    // If the platform is Linux and the refresh call comes from a mouse event,
    // we need to update the selection for middle click to paste selection.
    if (Browser.isLinux && isNewSelection) {
      const selectionText = this.selectionText;
      if (selectionText.length) {
        this.emit('newselection', this.selectionText);
      }
    }
  }

  /**
   * Fires the refresh event, causing consumers to pick it up and redraw the
   * selection state.
   */
  private _refresh(): void {
    this._refreshAnimationFrame = null;
    this.emit('refresh', { start: this._model.finalSelectionStart, end: this._model.finalSelectionEnd });
  }

  /**
   * Selects all text within the terminal.
   */
  public selectAll(): void {
    this._model.isSelectAllActive = true;
    this.refresh();
    this._terminal.emit('selection');
  }

  /**
   * Handle the buffer being trimmed, adjust the selection position.
   * @param amount The amount the buffer is being trimmed.
   */
  private _onTrim(amount: number): void {
    const needsRefresh = this._model.onTrim(amount);
    if (needsRefresh) {
      this.refresh();
    }
  }

  /**
   * Gets the 0-based [x, y] buffer coordinates of the current mouse event.
   * @param event The mouse event.
   */
  private _getMouseBufferCoords(event: MouseEvent): [number, number] {
    const coords = this._terminal.mouseHelper.getCoords(event, this._terminal.element, this._charMeasure, this._terminal.options.lineHeight, this._terminal.cols, this._terminal.rows, true);
    if (!coords) {
      return null;
    }

    // Convert to 0-based
    coords[0]--;
    coords[1]--;

    // Convert viewport coords to buffer coords
    coords[1] += this._terminal.buffer.ydisp;
    return coords;
  }

  /**
   * Gets the amount the viewport should be scrolled based on how far out of the
   * terminal the mouse is.
   * @param event The mouse event.
   */
  private _getMouseEventScrollAmount(event: MouseEvent): number {
    let offset = MouseHelper.getCoordsRelativeToElement(event, this._terminal.element)[1];
    const terminalHeight = this._terminal.rows * Math.ceil(this._charMeasure.height * this._terminal.options.lineHeight);
    if (offset >= 0 && offset <= terminalHeight) {
      return 0;
    }
    if (offset > terminalHeight) {
      offset -= terminalHeight;
    }

    offset = Math.min(Math.max(offset, -DRAG_SCROLL_MAX_THRESHOLD), DRAG_SCROLL_MAX_THRESHOLD);
    offset /= DRAG_SCROLL_MAX_THRESHOLD;
    return (offset / Math.abs(offset)) + Math.round(offset * (DRAG_SCROLL_MAX_SPEED - 1));
  }

  /**
   * Returns whether the selection manager should force selection, regardless of
   * whether the terminal is in mouse events mode.
   * @param event The mouse event.
   */
  public shouldForceSelection(event: MouseEvent): boolean {
    return Browser.isMac ? event.altKey : event.shiftKey;
  }

  /**
   * Handles te mousedown event, setting up for a new selection.
   * @param event The mousedown event.
   */
  public onMouseDown(event: MouseEvent): void {
    this._mouseDownTimeStamp = event.timeStamp;
    // If we have selection, we want the context menu on right click even if the
    // terminal is in mouse mode.
    if (event.button === 2 && this.hasSelection) {
      return;
    }

    // Only action the primary button
    if (event.button !== 0) {
      return;
    }

    // Allow selection when using a specific modifier key, even when disabled
    if (!this._enabled) {
      if (!this.shouldForceSelection(event)) {
        return;
      }

      // Don't send the mouse down event to the current process, we want to select
      event.stopPropagation();
    }

    // Tell the browser not to start a regular selection
    event.preventDefault();

    // Reset drag scroll state
    this._dragScrollAmount = 0;

    if (this._enabled && event.shiftKey) {
      this._onIncrementalClick(event);
    } else {
      if (event.detail === 1) {
        this._onSingleClick(event);
      } else if (event.detail === 2) {
        this._onDoubleClick(event);
      } else if (event.detail === 3) {
        this._onTripleClick(event);
      }
    }

    this._addMouseDownListeners();
    this.refresh(true);
  }

  /**
   * Adds listeners when mousedown is triggered.
   */
  private _addMouseDownListeners(): void {
    // Listen on the document so that dragging outside of viewport works
    this._terminal.element.ownerDocument.addEventListener('mousemove', this._mouseMoveListener);
    this._terminal.element.ownerDocument.addEventListener('mouseup', this._mouseUpListener);
    this._dragScrollIntervalTimer = setInterval(() => this._dragScroll(), DRAG_SCROLL_INTERVAL);
  }

  /**
   * Removes the listeners that are registered when mousedown is triggered.
   */
  private _removeMouseDownListeners(): void {
    this._terminal.element.ownerDocument.removeEventListener('mousemove', this._mouseMoveListener);
    this._terminal.element.ownerDocument.removeEventListener('mouseup', this._mouseUpListener);
    clearInterval(this._dragScrollIntervalTimer);
    this._dragScrollIntervalTimer = null;
  }

  /**
   * Performs an incremental click, setting the selection end position to the mouse
   * position.
   * @param event The mouse event.
   */
  private _onIncrementalClick(event: MouseEvent): void {
    if (this._model.selectionStart) {
      this._model.selectionEnd = this._getMouseBufferCoords(event);
    }
  }

  /**
   * Performs a single click, resetting relevant state and setting the selection
   * start position.
   * @param event The mouse event.
   */
  private _onSingleClick(event: MouseEvent): void {
    this._model.selectionStartLength = 0;
    this._model.isSelectAllActive = false;
    this._activeSelectionMode = SelectionMode.NORMAL;

    // Initialize the new selection
    this._model.selectionStart = this._getMouseBufferCoords(event);
    if (!this._model.selectionStart) {
      return;
    }
    this._model.selectionEnd = null;

    // Ensure the line exists
    const line = this._buffer.lines.get(this._model.selectionStart[1]);
    if (!line) {
      return;
    }

    // Return early if the click event is not in the buffer (eg. in scroll bar)
    if (line.length >= this._model.selectionStart[0]) {
      return;
    }

    // If the mouse is over the second half of a wide character, adjust the
    // selection to cover the whole character
    const char = line[this._model.selectionStart[0]];
    if (char[CHAR_DATA_WIDTH_INDEX] === 0) {
      this._model.selectionStart[0]++;
    }
  }

  /**
   * Performs a double click, selecting the current work.
   * @param event The mouse event.
   */
  private _onDoubleClick(event: MouseEvent): void {
    const coords = this._getMouseBufferCoords(event);
    if (coords) {
      this._activeSelectionMode = SelectionMode.WORD;
      this._selectWordAt(coords);
    }
  }

  /**
   * Performs a triple click, selecting the current line and activating line
   * select mode.
   * @param event The mouse event.
   */
  private _onTripleClick(event: MouseEvent): void {
    const coords = this._getMouseBufferCoords(event);
    if (coords) {
      this._activeSelectionMode = SelectionMode.LINE;
      this._selectLineAt(coords[1]);
    }
  }

  /**
   * Handles the mousemove event when the mouse button is down, recording the
   * end of the selection and refreshing the selection.
   * @param event The mousemove event.
   */
  private _onMouseMove(event: MouseEvent): void {
    // If the mousemove listener is active it means that a selection is
    // currently being made, we should stop propogation to prevent mouse events
    // to be sent to the pty.
    event.stopImmediatePropagation();

    // Record the previous position so we know whether to redraw the selection
    // at the end.
    const previousSelectionEnd = this._model.selectionEnd ? [this._model.selectionEnd[0], this._model.selectionEnd[1]] : null;

    // Set the initial selection end based on the mouse coordinates
    this._model.selectionEnd = this._getMouseBufferCoords(event);
    if (!this._model.selectionEnd) {
      this.refresh(true);
      return;
    }

    // Select the entire line if line select mode is active.
    if (this._activeSelectionMode === SelectionMode.LINE) {
      if (this._model.selectionEnd[1] < this._model.selectionStart[1]) {
        this._model.selectionEnd[0] = 0;
      } else {
        this._model.selectionEnd[0] = this._terminal.cols;
      }
    } else if (this._activeSelectionMode === SelectionMode.WORD) {
      this._selectToWordAt(this._model.selectionEnd);
    }

    // Determine the amount of scrolling that will happen.
    this._dragScrollAmount = this._getMouseEventScrollAmount(event);

    // If the cursor was above or below the viewport, make sure it's at the
    // start or end of the viewport respectively.
    if (this._dragScrollAmount > 0) {
      this._model.selectionEnd[0] = this._terminal.cols;
    } else if (this._dragScrollAmount < 0) {
      this._model.selectionEnd[0] = 0;
    }

    // If the character is a wide character include the cell to the right in the
    // selection. Note that selections at the very end of the line will never
    // have a character.
    if (this._model.selectionEnd[1] < this._buffer.lines.length) {
      const char = this._buffer.lines.get(this._model.selectionEnd[1])[this._model.selectionEnd[0]];
      if (char && char[CHAR_DATA_WIDTH_INDEX] === 0) {
        this._model.selectionEnd[0]++;
      }
    }

    // Only draw here if the selection changes.
    if (!previousSelectionEnd ||
      previousSelectionEnd[0] !== this._model.selectionEnd[0] ||
      previousSelectionEnd[1] !== this._model.selectionEnd[1]) {
      this.refresh(true);
    }
  }

  /**
   * The callback that occurs every DRAG_SCROLL_INTERVAL ms that does the
   * scrolling of the viewport.
   */
  private _dragScroll(): void {
    if (this._dragScrollAmount) {
      this._terminal.scrollLines(this._dragScrollAmount, false);
      // Re-evaluate selection
      if (this._dragScrollAmount > 0) {
        this._model.selectionEnd = [this._terminal.cols - 1, Math.min(this._terminal.buffer.ydisp + this._terminal.rows, this._terminal.buffer.lines.length - 1)];
      } else {
        this._model.selectionEnd = [0, this._terminal.buffer.ydisp];
      }
      this.refresh();
    }
  }

  /**
   * Handles the mouseup event, removing the mousedown listeners.
   * @param event The mouseup event.
   */
  private _onMouseUp(event: MouseEvent): void {
    let timeElapsed = event.timeStamp - this._mouseDownTimeStamp;

    this._removeMouseDownListeners();

<<<<<<< HEAD
    if (this.hasSelection) {
=======
    if (this.selectionText.length <= 1 && timeElapsed < ALT_CLICK_MOVE_CURSOR_TIME) {
      (new AltClickHandler(event, this._terminal)).move();
    } else if (this.hasSelection) {
>>>>>>> d3ae4874
      this._terminal.emit('selection');
    }
  }

  private _onBufferActivate(e: {activeBuffer: IBuffer, inactiveBuffer: IBuffer}): void {
    this.clearSelection();
    // Only adjust the selection on trim, shiftElements is rarely used (only in
    // reverseIndex) and delete in a splice is only ever used when the same
    // number of elements was just added. Given this is could actually be
    // beneficial to leave the selection as is for these cases.
    e.inactiveBuffer.lines.off('trim', this._trimListener);
    e.activeBuffer.lines.on('trim', this._trimListener);
  }

  /**
   * Converts a viewport column to the character index on the buffer line, the
   * latter takes into account wide characters.
   * @param coords The coordinates to find the 2 index for.
   */
  private _convertViewportColToCharacterIndex(bufferLine: any, coords: [number, number]): number {
    let charIndex = coords[0];
    for (let i = 0; coords[0] >= i; i++) {
      const char = bufferLine[i];
      if (char[CHAR_DATA_WIDTH_INDEX] === 0) {
        // Wide characters aren't included in the line string so decrement the
        // index so the index is back on the wide character.
        charIndex--;
      } else if (char[CHAR_DATA_CHAR_INDEX].length > 1 && coords[0] !== i) {
        // Emojis take up multiple characters, so adjust accordingly. For these
        // we don't want ot include the character at the column as we're
        // returning the start index in the string, not the end index.
        charIndex += char[CHAR_DATA_CHAR_INDEX].length - 1;
      }
    }
    return charIndex;
  }

  public setSelection(col: number, row: number, length: number): void {
    this._model.clearSelection();
    this._removeMouseDownListeners();
    this._model.selectionStart = [col, row];
    this._model.selectionStartLength = length;
    this.refresh();
  }

  /**
   * Gets positional information for the word at the coordinated specified.
   * @param coords The coordinates to get the word at.
   */
  private _getWordAt(coords: [number, number]): IWordPosition {
    const bufferLine = this._buffer.lines.get(coords[1]);
    if (!bufferLine) {
      return null;
    }

    const line = this._buffer.translateBufferLineToString(coords[1], false);

    // Get actual index, taking into consideration wide characters
    let startIndex = this._convertViewportColToCharacterIndex(bufferLine, coords);
    let endIndex = startIndex;

    // Record offset to be used later
    const charOffset = coords[0] - startIndex;
    let leftWideCharCount = 0;
    let rightWideCharCount = 0;
    let leftLongCharOffset = 0;
    let rightLongCharOffset = 0;

    if (line.charAt(startIndex) === ' ') {
      // Expand until non-whitespace is hit
      while (startIndex > 0 && line.charAt(startIndex - 1) === ' ') {
        startIndex--;
      }
      while (endIndex < line.length && line.charAt(endIndex + 1) === ' ') {
        endIndex++;
      }
    } else {
      // Expand until whitespace is hit. This algorithm works by scanning left
      // and right from the starting position, keeping both the index format
      // (line) and the column format (bufferLine) in sync. When a wide
      // character is hit, it is recorded and the column index is adjusted.
      let startCol = coords[0];
      let endCol = coords[0];

      // Consider the initial position, skip it and increment the wide char
      // variable
      if (bufferLine[startCol][CHAR_DATA_WIDTH_INDEX] === 0) {
        leftWideCharCount++;
        startCol--;
      }
      if (bufferLine[endCol][CHAR_DATA_WIDTH_INDEX] === 2) {
        rightWideCharCount++;
        endCol++;
      }

      // Adjust the end index for characters whose length are > 1 (emojis)
      if (bufferLine[endCol][CHAR_DATA_CHAR_INDEX].length > 1) {
        rightLongCharOffset += bufferLine[endCol][CHAR_DATA_CHAR_INDEX].length - 1;
        endIndex += bufferLine[endCol][CHAR_DATA_CHAR_INDEX].length - 1;
      }

      // Expand the string in both directions until a space is hit
      while (startCol > 0 && startIndex > 0 && !this._isCharWordSeparator(bufferLine[startCol - 1])) {
        const char = bufferLine[startCol - 1];
        if (char[CHAR_DATA_WIDTH_INDEX] === 0) {
          // If the next character is a wide char, record it and skip the column
          leftWideCharCount++;
          startCol--;
        } else if (char[CHAR_DATA_CHAR_INDEX].length > 1) {
          // If the next character's string is longer than 1 char (eg. emoji),
          // adjust the index
          leftLongCharOffset += char[CHAR_DATA_CHAR_INDEX].length - 1;
          startIndex -= char[CHAR_DATA_CHAR_INDEX].length - 1;
        }
        startIndex--;
        startCol--;
      }
      while (endCol < bufferLine.length && endIndex + 1 < line.length && !this._isCharWordSeparator(bufferLine[endCol + 1])) {
        const char = bufferLine[endCol + 1];
        if (char[CHAR_DATA_WIDTH_INDEX] === 2) {
          // If the next character is a wide char, record it and skip the column
          rightWideCharCount++;
          endCol++;
        } else if (char[CHAR_DATA_CHAR_INDEX].length > 1) {
          // If the next character's string is longer than 1 char (eg. emoji),
          // adjust the index
          rightLongCharOffset += char[CHAR_DATA_CHAR_INDEX].length - 1;
          endIndex += char[CHAR_DATA_CHAR_INDEX].length - 1;
        }
        endIndex++;
        endCol++;
      }
    }

    // Incremenet the end index so it is at the start of the next character
    endIndex++;

    // Calculate the start _column_, converting the the string indexes back to
    // column coordinates.
    const start =
        startIndex // The index of the selection's start char in the line string
        + charOffset // The difference between the initial char's column and index
        - leftWideCharCount // The number of wide chars left of the initial char
        + leftLongCharOffset; // The number of additional chars left of the initial char added by columns with strings longer than 1 (emojis)

    // Calculate the length in _columns_, converting the the string indexes back
    // to column coordinates.
    const length = Math.min(this._terminal.cols, // Disallow lengths larger than the terminal cols
        endIndex // The index of the selection's end char in the line string
        - startIndex // The index of the selection's start char in the line string
        + leftWideCharCount // The number of wide chars left of the initial char
        + rightWideCharCount // The number of wide chars right of the initial char (inclusive)
        - leftLongCharOffset // The number of additional chars left of the initial char added by columns with strings longer than 1 (emojis)
        - rightLongCharOffset); // The number of additional chars right of the initial char (inclusive) added by columns with strings longer than 1 (emojis)

    return { start, length };
  }

  /**
   * Selects the word at the coordinates specified.
   * @param coords The coordinates to get the word at.
   */
  protected _selectWordAt(coords: [number, number]): void {
    const wordPosition = this._getWordAt(coords);
    if (wordPosition) {
      this._model.selectionStart = [wordPosition.start, coords[1]];
      this._model.selectionStartLength = wordPosition.length;
    }
  }

  /**
   * Sets the selection end to the word at the coordinated specified.
   * @param coords The coordinates to get the word at.
   */
  private _selectToWordAt(coords: [number, number]): void {
    const wordPosition = this._getWordAt(coords);
    if (wordPosition) {
      this._model.selectionEnd = [this._model.areSelectionValuesReversed() ? wordPosition.start : (wordPosition.start + wordPosition.length), coords[1]];
    }
  }

  /**
   * Gets whether the character is considered a word separator by the select
   * word logic.
   * @param char The character to check.
   */
  private _isCharWordSeparator(charData: CharData): boolean {
    // Zero width characters are never separators as they are always to the
    // right of wide characters
    if (charData[CHAR_DATA_WIDTH_INDEX] === 0) {
      return false;
    }
    return WORD_SEPARATORS.indexOf(charData[CHAR_DATA_CHAR_INDEX]) >= 0;
  }

  /**
   * Selects the line specified.
   * @param line The line index.
   */
  protected _selectLineAt(line: number): void {
    this._model.selectionStart = [0, line];
    this._model.selectionStartLength = this._terminal.cols;
  }
}<|MERGE_RESOLUTION|>--- conflicted
+++ resolved
@@ -550,13 +550,9 @@
 
     this._removeMouseDownListeners();
 
-<<<<<<< HEAD
-    if (this.hasSelection) {
-=======
     if (this.selectionText.length <= 1 && timeElapsed < ALT_CLICK_MOVE_CURSOR_TIME) {
       (new AltClickHandler(event, this._terminal)).move();
     } else if (this.hasSelection) {
->>>>>>> d3ae4874
       this._terminal.emit('selection');
     }
   }
