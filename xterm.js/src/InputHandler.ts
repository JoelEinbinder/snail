--- conflicted
+++ resolved
@@ -896,11 +896,7 @@
 
       while (param--) {
         buffer.lines.splice(buffer.ybase + buffer.scrollBottom, 1);
-<<<<<<< HEAD
-        buffer.lines.splice(buffer.ybase + buffer.scrollBottom, 0, buffer.getBlankLine(DEFAULT_ATTR_DATA));
-=======
-        buffer.lines.splice(buffer.ybase + buffer.scrollTop, 0, buffer.getBlankLine(DEFAULT_ATTR));
->>>>>>> 11ae0240
+        buffer.lines.splice(buffer.ybase + buffer.scrollTop, 0, buffer.getBlankLine(DEFAULT_ATTR_DATA));
       }
       // this.maxRange();
       this._terminal.updateRange(buffer.scrollTop);
