--- conflicted
+++ resolved
@@ -18,13 +18,8 @@
 import { NULL_CELL_CODE, NULL_CELL_WIDTH, Attributes, FgFlags, BgFlags, Content } from 'common/buffer/Constants';
 import { CellData } from 'common/buffer/CellData';
 import { AttributeData } from 'common/buffer/AttributeData';
-<<<<<<< HEAD
 import { IAttributeData, IDisposable, IWindowOptions } from 'common/Types';
-import { ICoreService, IBufferService, IOptionsService, ILogService, IDirtyRowService, ICoreMouseService } from 'common/services/Services';
-=======
-import { IAttributeData, IDisposable } from 'common/Types';
 import { ICoreService, IBufferService, IOptionsService, ILogService, IDirtyRowService, ICoreMouseService, ICharsetService } from 'common/services/Services';
->>>>>>> 1a5e57bf
 import { OscHandler } from 'common/parser/OscParser';
 import { DcsHandler } from 'common/parser/DcsParser';
 
@@ -1468,24 +1463,16 @@
           this._charsetService.setgCharset(3, DEFAULT_CHARSET);
           // set VT100 mode here
           break;
-<<<<<<< HEAD
         case 3:
           /**
            * DECCOLM - 132 column mode.
-           * This is only active if 'SetWinLines' (24) is listed
-           * in `options.windowsOptions`.
+           * This is only active if 'SetWinLines' (24) is enabled
+           * through `options.windowsOptions`.
            */
           if (this._optionsService.options.windowOptions.setWinLines) {
             this._terminal.resize(132, this._bufferService.rows);
-            this._terminal.reset();
+            this._onRequestReset.fire();
           }
-=======
-        case 3: // 132 col mode
-          // TODO: move DECCOLM into compat addon
-          this._terminal.savedCols = this._bufferService.cols;
-          this._terminal.resize(132, this._bufferService.rows);
-          this._onRequestReset.fire();
->>>>>>> 1a5e57bf
           break;
         case 6:
           this._coreService.decPrivateModes.origin = true;
@@ -1657,23 +1644,15 @@
           this._coreService.decPrivateModes.applicationCursorKeys = false;
           break;
         case 3:
-          // TODO: move DECCOLM into compat addon
-          // Note: This impl currently does not enforce col 80, instead reverts
-          // to previous terminal width before entering DECCOLM 132
           /**
            * DECCOLM - 80 column mode.
-           * This is only active if 'SetWinLines' (24) is listed
-           * in `options.windowsOptions`.
+           * This is only active if 'SetWinLines' (24) is enabled
+           * through `options.windowsOptions`.
            */
           if (this._optionsService.options.windowOptions.setWinLines) {
             this._terminal.resize(80, this._bufferService.rows);
-            this._terminal.reset();
+            this._onRequestReset.fire();
           }
-<<<<<<< HEAD
-=======
-          delete this._terminal.savedCols;
-          this._onRequestReset.fire();
->>>>>>> 1a5e57bf
           break;
         case 6:
           this._coreService.decPrivateModes.origin = false;
