/**
 * Copyright (c) 2019 The xterm.js authors. All rights reserved.
 * @license MIT
 */

import { IEvent, EventEmitter } from 'common/EventEmitter';
import { ICharSizeService, IMouseService, IRenderService } from 'browser/services/Services';
import { IRenderDimensions, IRenderer, CharacterJoinerHandler } from 'browser/renderer/Types';
import { IColorSet } from 'browser/Types';

export class MockCharSizeService implements ICharSizeService {
  public serviceBrand: any;
  public get hasValidSize(): boolean { return this.width > 0 && this.height > 0; }
  public onCharSizeChange: IEvent<void> = new EventEmitter<void>().event;
  constructor(public width: number, public height: number) {}
  public measure(): void {}
}

export class MockMouseService implements IMouseService {
  public serviceBrand: any;
  public getCoords(event: {clientX: number, clientY: number}, element: HTMLElement, colCount: number, rowCount: number, isSelection?: boolean): [number, number] | undefined {
    throw new Error('Not implemented');
  }

  public getRawByteCoords(event: MouseEvent, element: HTMLElement, colCount: number, rowCount: number): { x: number, y: number } | undefined {
    throw new Error('Not implemented');
  }
}

export class MockRenderService implements IRenderService {
<<<<<<< HEAD
  public serviceBrand: any;
  public onDimensionsChange: IEvent<IRenderDimensions> = new EventEmitter<IRenderDimensions>().event;
  public onRender: IEvent<{ start: number, end: number }, void> = new EventEmitter<{ start: number, end: number }>().event;
  public onRefreshRequest: IEvent<{ start: number, end: number}, void> = new EventEmitter<{ start: number, end: number }>().event;
  public dimensions: IRenderDimensions = {
=======
  serviceBrand: any;
  onDimensionsChange: IEvent<IRenderDimensions> = new EventEmitter<IRenderDimensions>().event;
  onRenderedBufferChange: IEvent<{ start: number, end: number }, void> = new EventEmitter<{ start: number, end: number }>().event;
  onRefreshRequest: IEvent<{ start: number, end: number}, void> = new EventEmitter<{ start: number, end: number }>().event;
  dimensions: IRenderDimensions = {
>>>>>>> 1d35d44c
    scaledCharWidth: 0,
    scaledCharHeight: 0,
    scaledCellWidth: 0,
    scaledCellHeight: 0,
    scaledCharLeft: 0,
    scaledCharTop: 0,
    scaledCanvasWidth: 0,
    scaledCanvasHeight: 0,
    canvasWidth: 0,
    canvasHeight: 0,
    actualCellWidth: 0,
    actualCellHeight: 0
  };
  public refreshRows(start: number, end: number): void {
    throw new Error('Method not implemented.');
  }
  public resize(cols: number, rows: number): void {
    throw new Error('Method not implemented.');
  }
  public changeOptions(): void {
    throw new Error('Method not implemented.');
  }
  public setRenderer(renderer: IRenderer): void {
    throw new Error('Method not implemented.');
  }
  public setColors(colors: IColorSet): void {
    throw new Error('Method not implemented.');
  }
  public onDevicePixelRatioChange(): void {
    throw new Error('Method not implemented.');
  }
  public onResize(cols: number, rows: number): void {
    throw new Error('Method not implemented.');
  }
  public onCharSizeChanged(): void {
    throw new Error('Method not implemented.');
  }
  public onBlur(): void {
    throw new Error('Method not implemented.');
  }
  public onFocus(): void {
    throw new Error('Method not implemented.');
  }
  public onSelectionChanged(start: [number, number], end: [number, number], columnSelectMode: boolean): void {
    throw new Error('Method not implemented.');
  }
  public onCursorMove(): void {
    throw new Error('Method not implemented.');
  }
  public clear(): void {
    throw new Error('Method not implemented.');
  }
  public registerCharacterJoiner(handler: CharacterJoinerHandler): number {
    throw new Error('Method not implemented.');
  }
  public deregisterCharacterJoiner(joinerId: number): boolean {
    throw new Error('Method not implemented.');
  }
  public dispose(): void {
    throw new Error('Method not implemented.');
  }
}<|MERGE_RESOLUTION|>--- conflicted
+++ resolved
@@ -28,19 +28,11 @@
 }
 
 export class MockRenderService implements IRenderService {
-<<<<<<< HEAD
   public serviceBrand: any;
   public onDimensionsChange: IEvent<IRenderDimensions> = new EventEmitter<IRenderDimensions>().event;
-  public onRender: IEvent<{ start: number, end: number }, void> = new EventEmitter<{ start: number, end: number }>().event;
+  public onRenderedBufferChange: IEvent<{ start: number, end: number }, void> = new EventEmitter<{ start: number, end: number }>().event;
   public onRefreshRequest: IEvent<{ start: number, end: number}, void> = new EventEmitter<{ start: number, end: number }>().event;
   public dimensions: IRenderDimensions = {
-=======
-  serviceBrand: any;
-  onDimensionsChange: IEvent<IRenderDimensions> = new EventEmitter<IRenderDimensions>().event;
-  onRenderedBufferChange: IEvent<{ start: number, end: number }, void> = new EventEmitter<{ start: number, end: number }>().event;
-  onRefreshRequest: IEvent<{ start: number, end: number}, void> = new EventEmitter<{ start: number, end: number }>().event;
-  dimensions: IRenderDimensions = {
->>>>>>> 1d35d44c
     scaledCharWidth: 0,
     scaledCharHeight: 0,
     scaledCellWidth: 0,
