--- conflicted
+++ resolved
@@ -15,13 +15,10 @@
 import { Viewport } from './Viewport.js';
 import { rightClickHandler, pasteHandler, copyHandler } from './handlers/Clipboard.js';
 import { CircularList } from './utils/CircularList.js';
-<<<<<<< HEAD
 import { C0 } from './EscapeSequences';
 import { InputHandler } from './InputHandler';
 import { Parser } from './Parser';
-=======
 import { CharMeasure } from './utils/CharMeasure.js';
->>>>>>> 36bb1b95
 import * as Browser from './utils/Browser';
 import * as Keyboard from './utils/Keyboard';
 import { CHARSETS } from './Charsets';
