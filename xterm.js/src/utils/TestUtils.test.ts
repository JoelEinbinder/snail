/**
 * Copyright (c) 2017 The xterm.js authors. All rights reserved.
 * @license MIT
 */

import { ITerminal, IBuffer, IBufferSet, IBrowser, ICharMeasure, ISelectionManager, ITerminalOptions, ICircularList, ITheme, ILinkifier, IMouseHelper, ILinkMatcherOptions, LineData, IColorSet, IRenderer, IRenderDimensions, IColorManager } from '../../typings/xterm-internal';
import { IInputHandlingTerminal, IViewport, ICompositionHelper } from '../Interfaces';
import {  } from '../Types';
import { Buffer } from '../Buffer';
<<<<<<< HEAD
import * as Browser from './Browser';
=======
import * as Browser from '../shared/utils/Browser';
import { IColorSet, IRenderer, IRenderDimensions, IColorManager } from '../renderer/Interfaces';
>>>>>>> 818f1331

export class MockTerminal implements ITerminal {
  getOption(key: any): any {
    throw new Error('Method not implemented.');
  }
  setOption(key: any, value: any): void {
    throw new Error('Method not implemented.');
  }
  blur(): void {
    throw new Error('Method not implemented.');
  }
  focus(): void {
    throw new Error('Method not implemented.');
  }
  resize(columns: number, rows: number): void {
    throw new Error('Method not implemented.');
  }
  writeln(data: string): void {
    throw new Error('Method not implemented.');
  }
  open(parent: HTMLElement): void {
    throw new Error('Method not implemented.');
  }
  attachCustomKeyEventHandler(customKeyEventHandler: (event: KeyboardEvent) => boolean): void {
    throw new Error('Method not implemented.');
  }
  registerLinkMatcher(regex: RegExp, handler: (event: MouseEvent, uri: string) => boolean | void, options?: ILinkMatcherOptions): number {
    throw new Error('Method not implemented.');
  }
  deregisterLinkMatcher(matcherId: number): void {
    throw new Error('Method not implemented.');
  }
  hasSelection(): boolean {
    throw new Error('Method not implemented.');
  }
  getSelection(): string {
    throw new Error('Method not implemented.');
  }
  clearSelection(): void {
    throw new Error('Method not implemented.');
  }
  selectAll(): void {
    throw new Error('Method not implemented.');
  }
  destroy(): void {
    throw new Error('Method not implemented.');
  }
  scrollPages(pageCount: number): void {
    throw new Error('Method not implemented.');
  }
  scrollToTop(): void {
    throw new Error('Method not implemented.');
  }
  scrollToBottom(): void {
    throw new Error('Method not implemented.');
  }
  clear(): void {
    throw new Error('Method not implemented.');
  }
  write(data: string): void {
    throw new Error('Method not implemented.');
  }
  bracketedPasteMode: boolean;
  mouseHelper: IMouseHelper;
  renderer: IRenderer;
  linkifier: ILinkifier;
  isFocused: boolean;
  options: ITerminalOptions = {};
  element: HTMLElement;
  rowContainer: HTMLElement;
  selectionContainer: HTMLElement;
  selectionManager: ISelectionManager;
  charMeasure: ICharMeasure;
  textarea: HTMLTextAreaElement;
  rows: number;
  cols: number;
  browser: IBrowser = <any>Browser;
  writeBuffer: string[];
  children: HTMLElement[];
  cursorHidden: boolean;
  cursorState: number;
  defAttr: number;
  scrollback: number;
  buffers: IBufferSet;
  buffer: IBuffer;
  handler(data: string): void {
    throw new Error('Method not implemented.');
  }
  on(event: string, callback: () => void): void {
    throw new Error('Method not implemented.');
  }
  off(type: string, listener: (...args: any[]) => void): void {
    throw new Error('Method not implemented.');
  }
  scrollLines(disp: number, suppressScrollEvent: boolean): void {
    throw new Error('Method not implemented.');
  }
  cancel(ev: Event, force?: boolean): void {
    throw new Error('Method not implemented.');
  }
  log(text: string): void {
    throw new Error('Method not implemented.');
  }
  emit(event: string, data: any): void {
    throw new Error('Method not implemented.');
  }
  reset(): void {
    throw new Error('Method not implemented.');
  }
  showCursor(): void {
    throw new Error('Method not implemented.');
  }
  refresh(start: number, end: number): void {
    throw new Error('Method not implemented.');
  }
  blankLine(cur?: boolean, isWrapped?: boolean, cols?: number): LineData {
    const line: LineData = [];
    cols = cols || this.cols;
    for (let i = 0; i < cols; i++) {
      line.push([0, ' ', 1, 32]);
    }
    return line;
  }
}

export class MockCharMeasure implements ICharMeasure {
  width: number;
  height: number;
  measure(options: ITerminalOptions): void {
    throw new Error('Method not implemented.');
  }
}

export class MockInputHandlingTerminal implements IInputHandlingTerminal {
  element: HTMLElement;
  options: ITerminalOptions = {};
  cols: number;
  rows: number;
  charset: { [key: string]: string; };
  gcharset: number;
  glevel: number;
  charsets: { [key: string]: string; }[];
  applicationKeypad: boolean;
  applicationCursor: boolean;
  originMode: boolean;
  insertMode: boolean;
  wraparoundMode: boolean;
  bracketedPasteMode: boolean;
  defAttr: number;
  curAttr: number;
  prefix: string;
  savedCols: number;
  x10Mouse: boolean;
  vt200Mouse: boolean;
  normalMouse: boolean;
  mouseEvents: boolean;
  sendFocus: boolean;
  utfMouse: boolean;
  sgrMouse: boolean;
  urxvtMouse: boolean;
  cursorHidden: boolean;
  buffers: IBufferSet;
  buffer: IBuffer = new MockBuffer();
  viewport: IViewport;
  selectionManager: ISelectionManager;
  focus(): void {
    throw new Error('Method not implemented.');
  }
  convertEol: boolean;
  bell(): void {
    throw new Error('Method not implemented.');
  }

  updateRange(y: number): void {
    throw new Error('Method not implemented.');
  }
  scroll(isWrapped?: boolean): void {
    throw new Error('Method not implemented.');
  }
  nextStop(x?: number): number {
    throw new Error('Method not implemented.');
  }
  setgLevel(g: number): void {
    throw new Error('Method not implemented.');
  }
  eraseAttr(): number {
    throw new Error('Method not implemented.');
  }
  eraseRight(x: number, y: number): void {
    throw new Error('Method not implemented.');
  }
  eraseLine(y: number): void {
    throw new Error('Method not implemented.');
  }
  eraseLeft(x: number, y: number): void {
    throw new Error('Method not implemented.');
  }
  blankLine(cur?: boolean, isWrapped?: boolean): [number, string, number, number][] {
    throw new Error('Method not implemented.');
  }
  prevStop(x?: number): number {
    throw new Error('Method not implemented.');
  }
  is(term: string): boolean {
    throw new Error('Method not implemented.');
  }
  send(data: string): void {
    throw new Error('Method not implemented.');
  }
  setgCharset(g: number, charset: { [key: string]: string; }): void {
    throw new Error('Method not implemented.');
  }
  resize(x: number, y: number): void {
    throw new Error('Method not implemented.');
  }
  log(text: string, data?: any): void {
    throw new Error('Method not implemented.');
  }
  reset(): void {
    throw new Error('Method not implemented.');
  }
  showCursor(): void {
    throw new Error('Method not implemented.');
  }
  refresh(start: number, end: number): void {
    throw new Error('Method not implemented.');
  }
  matchColor(r1: number, g1: number, b1: number): number {
    throw new Error('Method not implemented.');
  }
  error(text: string, data?: any): void {
    throw new Error('Method not implemented.');
  }
  setOption(key: string, value: any): void {
    this.options[key] = value;
  }
  on(type: string, listener: (...args: any[]) => void): void {
    throw new Error('Method not implemented.');
  }
  off(type: string, listener: (...args: any[]) => void): void {
    throw new Error('Method not implemented.');
  }
  emit(type: string, data?: any): void {
    throw new Error('Method not implemented.');
  }
}

export class MockBuffer implements IBuffer {
  isCursorInViewport: boolean;
  lines: ICircularList<[number, string, number, number][]>;
  ydisp: number;
  ybase: number;
  y: number;
  x: number;
  tabs: any;
  scrollBottom: number;
  scrollTop: number;
  savedY: number;
  savedX: number;
  translateBufferLineToString(lineIndex: number, trimRight: boolean, startCol?: number, endCol?: number): string {
    return Buffer.prototype.translateBufferLineToString.apply(this, arguments);
  }
  nextStop(x?: number): number {
    throw new Error('Method not implemented.');
  }
  prevStop(x?: number): number {
    throw new Error('Method not implemented.');
  }
}

export class MockRenderer implements IRenderer {
  colorManager: IColorManager;
  on(type: string, listener: (...args: any[]) => void): void {
    throw new Error('Method not implemented.');
  }
  off(type: string, listener: (...args: any[]) => void): void {
    throw new Error('Method not implemented.');
  }
  emit(type: string, data?: any): void {
    throw new Error('Method not implemented.');
  }
  dimensions: IRenderDimensions;
  setTheme(theme: ITheme): IColorSet { return <IColorSet>{}; }
  onResize(cols: number, rows: number, didCharSizeChange: boolean): void {}
  onCharSizeChanged(): void {}
  onBlur(): void {}
  onFocus(): void {}
  onSelectionChanged(start: [number, number], end: [number, number]): void {}
  onCursorMove(): void {}
  onOptionsChanged(): void {}
  onWindowResize(devicePixelRatio: number): void {}
  clear(): void {}
  queueRefresh(start: number, end: number): void {}
}

export class MockViewport implements IViewport {
  onThemeChanged(colors: IColorSet): void {
    throw new Error('Method not implemented.');
  }
  onWheel(ev: WheelEvent): void {
    throw new Error('Method not implemented.');
  }
  onTouchStart(ev: TouchEvent): void {
    throw new Error('Method not implemented.');
  }
  onTouchMove(ev: TouchEvent): void {
    throw new Error('Method not implemented.');
  }
  syncScrollArea(): void { }
}

export class MockCompositionHelper implements ICompositionHelper {
  compositionstart(): void {
    throw new Error('Method not implemented.');
  }
  compositionupdate(ev: CompositionEvent): void {
    throw new Error('Method not implemented.');
  }
  compositionend(): void {
    throw new Error('Method not implemented.');
  }
  updateCompositionElements(dontRecurse?: boolean): void {
    throw new Error('Method not implemented.');
  }
  keydown(ev: KeyboardEvent): boolean {
    return true;
  }
}<|MERGE_RESOLUTION|>--- conflicted
+++ resolved
@@ -5,14 +5,8 @@
 
 import { ITerminal, IBuffer, IBufferSet, IBrowser, ICharMeasure, ISelectionManager, ITerminalOptions, ICircularList, ITheme, ILinkifier, IMouseHelper, ILinkMatcherOptions, LineData, IColorSet, IRenderer, IRenderDimensions, IColorManager } from '../../typings/xterm-internal';
 import { IInputHandlingTerminal, IViewport, ICompositionHelper } from '../Interfaces';
-import {  } from '../Types';
 import { Buffer } from '../Buffer';
-<<<<<<< HEAD
-import * as Browser from './Browser';
-=======
 import * as Browser from '../shared/utils/Browser';
-import { IColorSet, IRenderer, IRenderDimensions, IColorManager } from '../renderer/Interfaces';
->>>>>>> 818f1331
 
 export class MockTerminal implements ITerminal {
   getOption(key: any): any {
