--- conflicted
+++ resolved
@@ -3,12 +3,8 @@
  * @license MIT
  */
 
-<<<<<<< HEAD
 import { IEvent } from 'common/EventEmitter';
-=======
-import { IEvent } from 'common/EventEmitter2';
 import { IBuffer, IBufferSet } from 'common/buffer/Types';
->>>>>>> 0b097aaf
 
 export interface IBufferService {
   readonly cols: number;
