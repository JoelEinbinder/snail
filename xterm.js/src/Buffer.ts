/**
 * Copyright (c) 2017 The xterm.js authors. All rights reserved.
 * @license MIT
 */

import { CircularList, IInsertEvent, IDeleteEvent } from './common/CircularList';
import { ITerminal, IBuffer, IBufferLine, BufferIndex, IBufferStringIterator, IBufferStringIteratorResult, ICellData } from './Types';
import { EventEmitter } from './common/EventEmitter';
import { IMarker } from 'xterm';
import { BufferLine, CellData } from './BufferLine';
import { reflowLargerApplyNewLayout, reflowLargerCreateNewLayout, reflowLargerGetLinesToRemove, reflowSmallerGetNewLineLengths } from './BufferReflow';
import { DEFAULT_COLOR } from './renderer/atlas/Types';


export const DEFAULT_ATTR = (0 << 18) | (DEFAULT_COLOR << 9) | (256 << 0);
export const CHAR_DATA_ATTR_INDEX = 0;
export const CHAR_DATA_CHAR_INDEX = 1;
export const CHAR_DATA_WIDTH_INDEX = 2;
export const CHAR_DATA_CODE_INDEX = 3;
export const MAX_BUFFER_SIZE = 4294967295; // 2^32 - 1

/**
 * Null cell - a real empty cell (containing nothing).
 * Note that code should always be 0 for a null cell as
 * several test condition of the buffer line rely on this.
 */
export const NULL_CELL_CHAR = '';
export const NULL_CELL_WIDTH = 1;
export const NULL_CELL_CODE = 0;

/**
 * Whilespace cell.
 * This is meant as a replacement for empty cells when needed
 * during rendering lines to preserve correct aligment.
 */
export const WHITESPACE_CELL_CHAR = ' ';
export const WHITESPACE_CELL_WIDTH = 1;
export const WHITESPACE_CELL_CODE = 32;

/**
 * This class represents a terminal buffer (an internal state of the terminal), where the
 * following information is stored (in high-level):
 *   - text content of this particular buffer
 *   - cursor position
 *   - scroll position
 */
export class Buffer implements IBuffer {
  public lines: CircularList<IBufferLine>;
  public ydisp: number;
  public ybase: number;
  public y: number;
  public x: number;
  public scrollBottom: number;
  public scrollTop: number;
  public tabs: any;
  public savedY: number;
  public savedX: number;
  public savedCurAttr: number;
  public markers: Marker[] = [];
  private _nullCell: ICellData = CellData.fromCharData([0, NULL_CELL_CHAR, NULL_CELL_WIDTH, NULL_CELL_CODE]);
  private _whitespaceCell: ICellData = CellData.fromCharData([0, WHITESPACE_CELL_CHAR, WHITESPACE_CELL_WIDTH, WHITESPACE_CELL_CODE]);
  private _cols: number;
  private _rows: number;

  /**
   * Create a new Buffer.
   * @param _terminal The terminal the Buffer will belong to.
   * @param _hasScrollback Whether the buffer should respect the scrollback of
   * the terminal.
   */
  constructor(
    private _terminal: ITerminal,
    private _hasScrollback: boolean
  ) {
    this._cols = this._terminal.cols;
    this._rows = this._terminal.rows;
    this.clear();
  }

  public getNullCell(fg: number = 0, bg: number = 0): ICellData {
    this._nullCell.fg = fg;
    this._nullCell.bg = bg;
    return this._nullCell;
  }

  public getWhitespaceCell(fg: number = 0, bg: number = 0): ICellData {
    this._whitespaceCell.fg = fg;
    this._whitespaceCell.bg = bg;
    return this._whitespaceCell;
  }

  public getBlankLine(attr: number, isWrapped?: boolean): IBufferLine {
    return new BufferLine(this._terminal.cols, this.getNullCell(attr), isWrapped);
  }

  public get hasScrollback(): boolean {
    return this._hasScrollback && this.lines.maxLength > this._rows;
  }

  public get isCursorInViewport(): boolean {
    const absoluteY = this.ybase + this.y;
    const relativeY = absoluteY - this.ydisp;
    return (relativeY >= 0 && relativeY < this._rows);
  }

  /**
   * Gets the correct buffer length based on the rows provided, the terminal's
   * scrollback and whether this buffer is flagged to have scrollback or not.
   * @param rows The terminal rows to use in the calculation.
   */
  private _getCorrectBufferLength(rows: number): number {
    if (!this._hasScrollback) {
      return rows;
    }

    const correctBufferLength = rows + this._terminal.options.scrollback;

    return correctBufferLength > MAX_BUFFER_SIZE ? MAX_BUFFER_SIZE : correctBufferLength;
  }

  /**
   * Fills the buffer's viewport with blank lines.
   */
  public fillViewportRows(fillAttr?: number): void {
    if (this.lines.length === 0) {
      if (fillAttr === undefined) {
        fillAttr = DEFAULT_ATTR;
      }
      let i = this._rows;
      while (i--) {
        this.lines.push(this.getBlankLine(fillAttr));
      }
    }
  }

  /**
   * Clears the buffer to it's initial state, discarding all previous data.
   */
  public clear(): void {
    this.ydisp = 0;
    this.ybase = 0;
    this.y = 0;
    this.x = 0;
    this.lines = new CircularList<IBufferLine>(this._getCorrectBufferLength(this._rows));
    this.scrollTop = 0;
    this.scrollBottom = this._rows - 1;
    this.setupTabStops();
  }

  /**
   * Resizes the buffer, adjusting its data accordingly.
   * @param newCols The new number of columns.
   * @param newRows The new number of rows.
   */
  public resize(newCols: number, newRows: number): void {
    // store reference to null cell with default attrs
    const nullCell = this.getNullCell(DEFAULT_ATTR);

    // Increase max length if needed before adjustments to allow space to fill
    // as required.
    const newMaxLength = this._getCorrectBufferLength(newRows);
    if (newMaxLength > this.lines.maxLength) {
      this.lines.maxLength = newMaxLength;
    }

    // The following adjustments should only happen if the buffer has been
    // initialized/filled.
    if (this.lines.length > 0) {
      // Deal with columns increasing (reducing needs to happen after reflow)
      if (this._cols < newCols) {
        for (let i = 0; i < this.lines.length; i++) {
          this.lines.get(i).resize(newCols, nullCell);
        }
      }

      // Resize rows in both directions as needed
      let addToY = 0;
      if (this._rows < newRows) {
        for (let y = this._rows; y < newRows; y++) {
          if (this.lines.length < newRows + this.ybase) {
            if (this.ybase > 0 && this.lines.length <= this.ybase + this.y + addToY + 1) {
              // There is room above the buffer and there are no empty elements below the line,
              // scroll up
              this.ybase--;
              addToY++;
              if (this.ydisp > 0) {
                // Viewport is at the top of the buffer, must increase downwards
                this.ydisp--;
              }
            } else {
              // Add a blank line if there is no buffer left at the top to scroll to, or if there
              // are blank lines after the cursor
              this.lines.push(new BufferLine(newCols, nullCell));
            }
          }
        }
      } else { // (this._rows >= newRows)
        for (let y = this._rows; y > newRows; y--) {
          if (this.lines.length > newRows + this.ybase) {
            if (this.lines.length > this.ybase + this.y + 1) {
              // The line is a blank line below the cursor, remove it
              this.lines.pop();
            } else {
              // The line is the cursor, scroll down
              this.ybase++;
              this.ydisp++;
            }
          }
        }
      }

      // Reduce max length if needed after adjustments, this is done after as it
      // would otherwise cut data from the bottom of the buffer.
      if (newMaxLength < this.lines.maxLength) {
        // Trim from the top of the buffer and adjust ybase and ydisp.
        const amountToTrim = this.lines.length - newMaxLength;
        if (amountToTrim > 0) {
          this.lines.trimStart(amountToTrim);
          this.ybase = Math.max(this.ybase - amountToTrim, 0);
          this.ydisp = Math.max(this.ydisp - amountToTrim, 0);
        }
        this.lines.maxLength = newMaxLength;
      }

      // Make sure that the cursor stays on screen
      this.x = Math.min(this.x, newCols - 1);
      this.y = Math.min(this.y, newRows - 1);
      if (addToY) {
        this.y += addToY;
      }
      this.savedY = Math.min(this.savedY, newRows - 1);
      this.savedX = Math.min(this.savedX, newCols - 1);

      this.scrollTop = 0;
    }

    this.scrollBottom = newRows - 1;

    if (this._isReflowEnabled) {
      this._reflow(newCols, newRows);

      // Trim the end of the line off if cols shrunk
      if (this._cols > newCols) {
        for (let i = 0; i < this.lines.length; i++) {
          this.lines.get(i).resize(newCols, nullCell);
        }
      }
    }

    this._cols = newCols;
    this._rows = newRows;
  }

  private get _isReflowEnabled(): boolean {
    return this._hasScrollback && !(this._terminal as any).isWinptyCompatEnabled;
  }

  private _reflow(newCols: number, newRows: number): void {
    if (this._cols === newCols) {
      return;
    }

    // Iterate through rows, ignore the last one as it cannot be wrapped
    if (newCols > this._cols) {
      this._reflowLarger(newCols, newRows);
    } else {
      this._reflowSmaller(newCols, newRows);
    }
  }

  private _reflowLarger(newCols: number, newRows: number): void {
    const toRemove: number[] = reflowLargerGetLinesToRemove(this.lines, newCols, this.ybase + this.y);
    if (toRemove.length > 0) {
      const newLayoutResult = reflowLargerCreateNewLayout(this.lines, toRemove);
      reflowLargerApplyNewLayout(this.lines, newLayoutResult.layout);
      this._reflowLargerAdjustViewport(newCols, newRows, newLayoutResult.countRemoved);
    }
  }

<<<<<<< HEAD
  private _reflowLargerAdjustViewport(newCols: number, countRemoved: number): void {
    const nullCell = this.getNullCell(DEFAULT_ATTR);
=======
  private _reflowLargerAdjustViewport(newCols: number, newRows: number, countRemoved: number): void {
>>>>>>> 44124fb0
    // Adjust viewport based on number of items removed
    let viewportAdjustments = countRemoved;
    while (viewportAdjustments-- > 0) {
      if (this.ybase === 0) {
        if (this.y > 0) {
          this.y--;
        }
        if (this.lines.length < newRows) {
          // Add an extra row at the bottom of the viewport
          this.lines.push(new BufferLine(newCols, nullCell));
        }
      } else {
        if (this.ydisp === this.ybase) {
          this.ydisp--;
        }
        this.ybase--;
      }
    }
  }

  private _reflowSmaller(newCols: number, newRows: number): void {
    const nullCell = this.getNullCell(DEFAULT_ATTR);
    // Gather all BufferLines that need to be inserted into the Buffer here so that they can be
    // batched up and only committed once
    const toInsert = [];
    let countToInsert = 0;
    // Go backwards as many lines may be trimmed and this will avoid considering them
    for (let y = this.lines.length - 1; y >= 0; y--) {
      // Check whether this line is a problem
      let nextLine = this.lines.get(y) as BufferLine;
      if (!nextLine.isWrapped && nextLine.getTrimmedLength() <= newCols) {
        continue;
      }

      // Gather wrapped lines and adjust y to be the starting line
      const wrappedLines: BufferLine[] = [nextLine];
      while (nextLine.isWrapped && y > 0) {
        nextLine = this.lines.get(--y) as BufferLine;
        wrappedLines.unshift(nextLine);
      }

      // If these lines contain the cursor don't touch them, the program will handle fixing up
      // wrapped lines with the cursor
      const absoluteY = this.ybase + this.y;
      if (absoluteY >= y && absoluteY < y + wrappedLines.length) {
        continue;
      }

      const lastLineLength = wrappedLines[wrappedLines.length - 1].getTrimmedLength();
      const destLineLengths = reflowSmallerGetNewLineLengths(wrappedLines, this._cols, newCols);
      const linesToAdd = destLineLengths.length - wrappedLines.length;
      let trimmedLines: number;
      if (this.ybase === 0 && this.y !== this.lines.length - 1) {
        // If the top section of the buffer is not yet filled
        trimmedLines = Math.max(0, this.y - this.lines.maxLength + linesToAdd);
      } else {
        trimmedLines = Math.max(0, this.lines.length - this.lines.maxLength + linesToAdd);
      }

      // Add the new lines
      const newLines: BufferLine[] = [];
      for (let i = 0; i < linesToAdd; i++) {
        const newLine = this.getBlankLine(DEFAULT_ATTR, true) as BufferLine;
        newLines.push(newLine);
      }
      if (newLines.length > 0) {
        toInsert.push({
          // countToInsert here gets the actual index, taking into account other inserted items.
          // using this we can iterate through the list forwards
          start: y + wrappedLines.length + countToInsert,
          newLines
        });
        countToInsert += newLines.length;
      }
      wrappedLines.push(...newLines);

      // Copy buffer data to new locations, this needs to happen backwards to do in-place
      let destLineIndex = destLineLengths.length - 1; // Math.floor(cellsNeeded / newCols);
      let destCol = destLineLengths[destLineIndex]; // cellsNeeded % newCols;
      if (destCol === 0) {
        destLineIndex--;
        destCol = destLineLengths[destLineIndex];
      }
      let srcLineIndex = wrappedLines.length - linesToAdd - 1;
      let srcCol = lastLineLength;
      while (srcLineIndex >= 0) {
        const cellsToCopy = Math.min(srcCol, destCol);
        wrappedLines[destLineIndex].copyCellsFrom(wrappedLines[srcLineIndex], srcCol - cellsToCopy, destCol - cellsToCopy, cellsToCopy, true);
        destCol -= cellsToCopy;
        if (destCol === 0) {
          destLineIndex--;
          destCol = destLineLengths[destLineIndex];
        }
        srcCol -= cellsToCopy;
        if (srcCol === 0) {
          srcLineIndex--;
          // TODO: srcCol shoudl take trimmed length into account
          srcCol = wrappedLines[Math.max(srcLineIndex, 0)].getTrimmedLength(); // this._cols;
        }
      }

      // Null out the end of the line ends if a wide character wrapped to the following line
      for (let i = 0; i < wrappedLines.length; i++) {
        if (destLineLengths[i] < newCols) {
          wrappedLines[i].setCell(destLineLengths[i], nullCell);
        }
      }

      // Adjust viewport as needed
      let viewportAdjustments = linesToAdd - trimmedLines;
      while (viewportAdjustments-- > 0) {
        if (this.ybase === 0) {
          if (this.y < newRows - 1) {
            this.y++;
            this.lines.pop();
          } else {
            this.ybase++;
            this.ydisp++;
          }
        } else {
          // Ensure ybase does not exceed its maximum value
          if (this.ybase < Math.min(this.lines.maxLength, this.lines.length + countToInsert) - newRows) {
            if (this.ybase === this.ydisp) {
              this.ydisp++;
            }
            this.ybase++;
          }
        }
      }
    }

    // Rearrange lines in the buffer if there are any insertions, this is done at the end rather
    // than earlier so that it's a single O(n) pass through the buffer, instead of O(n^2) from many
    // costly calls to CircularList.splice.
    if (toInsert.length > 0) {
      // Record buffer insert events and then play them back backwards so that the indexes are
      // correct
      const insertEvents: IInsertEvent[] = [];

      // Record original lines so they don't get overridden when we rearrange the list
      const originalLines: BufferLine[] = [];
      for (let i = 0; i < this.lines.length; i++) {
        originalLines.push(this.lines.get(i) as BufferLine);
      }
      const originalLinesLength = this.lines.length;

      let originalLineIndex = originalLinesLength - 1;
      let nextToInsertIndex = 0;
      let nextToInsert = toInsert[nextToInsertIndex];
      this.lines.length = Math.min(this.lines.maxLength, this.lines.length + countToInsert);
      let countInsertedSoFar = 0;
      for (let i = Math.min(this.lines.maxLength - 1, originalLinesLength + countToInsert - 1); i >= 0; i--) {
        if (nextToInsert && nextToInsert.start > originalLineIndex + countInsertedSoFar) {
          // Insert extra lines here, adjusting i as needed
          for (let nextI = nextToInsert.newLines.length - 1; nextI >= 0; nextI--) {
            this.lines.set(i--, nextToInsert.newLines[nextI]);
          }
          i++;

          // Create insert events for later
          insertEvents.push({
            index: originalLineIndex + 1,
            amount: nextToInsert.newLines.length
          } as IInsertEvent);

          countInsertedSoFar += nextToInsert.newLines.length;
          nextToInsert = toInsert[++nextToInsertIndex];
        } else {
          this.lines.set(i, originalLines[originalLineIndex--]);
        }
      }

      // Update markers
      let insertCountEmitted = 0;
      for (let i = insertEvents.length - 1; i >= 0; i--) {
        insertEvents[i].index += insertCountEmitted;
        this.lines.emit('insert', insertEvents[i]);
        insertCountEmitted += insertEvents[i].amount;
      }
      const amountToTrim = Math.max(0, originalLinesLength + countToInsert - this.lines.maxLength);
      if (amountToTrim > 0) {
        this.lines.emitMayRemoveListeners('trim', amountToTrim);
      }
    }
  }

  // private _reflowSmallerGetLinesNeeded()

  /**
   * Translates a string index back to a BufferIndex.
   * To get the correct buffer position the string must start at `startCol` 0
   * (default in translateBufferLineToString).
   * The method also works on wrapped line strings given rows were not trimmed.
   * The method operates on the CharData string length, there are no
   * additional content or boundary checks. Therefore the string and the buffer
   * should not be altered in between.
   * TODO: respect trim flag after fixing #1685
   * @param lineIndex line index the string was retrieved from
   * @param stringIndex index within the string
   * @param startCol column offset the string was retrieved from
   */
  public stringIndexToBufferIndex(lineIndex: number, stringIndex: number, trimRight: boolean = false): BufferIndex {
    while (stringIndex) {
      const line = this.lines.get(lineIndex);
      if (!line) {
        return [-1, -1];
      }
      const length = (trimRight) ? line.getTrimmedLength() : line.length;
      for (let i = 0; i < length; ++i) {
        if (line.get(i)[CHAR_DATA_WIDTH_INDEX]) {
          // empty cells report a string length of 0, but get replaced
          // with a whitespace in translateToString, thus replace with 1
          stringIndex -= line.get(i)[CHAR_DATA_CHAR_INDEX].length || 1;
        }
        if (stringIndex < 0) {
          return [lineIndex, i];
        }
      }
      lineIndex++;
    }
    return [lineIndex, 0];
  }

  /**
   * Translates a buffer line to a string, with optional start and end columns.
   * Wide characters will count as two columns in the resulting string. This
   * function is useful for getting the actual text underneath the raw selection
   * position.
   * @param line The line being translated.
   * @param trimRight Whether to trim whitespace to the right.
   * @param startCol The column to start at.
   * @param endCol The column to end at.
   */
  public translateBufferLineToString(lineIndex: number, trimRight: boolean, startCol: number = 0, endCol?: number): string {
    const line = this.lines.get(lineIndex);
    if (!line) {
      return '';
    }
    return line.translateToString(trimRight, startCol, endCol);
  }

  public getWrappedRangeForLine(y: number): { first: number, last: number } {
    let first = y;
    let last = y;
    // Scan upwards for wrapped lines
    while (first > 0 && this.lines.get(first).isWrapped) {
      first--;
    }
    // Scan downwards for wrapped lines
    while (last + 1 < this.lines.length && this.lines.get(last + 1).isWrapped) {
      last++;
    }
    return { first, last };
  }

  /**
   * Setup the tab stops.
   * @param i The index to start setting up tab stops from.
   */
  public setupTabStops(i?: number): void {
    if (i !== null && i !== undefined) {
      if (!this.tabs[i]) {
        i = this.prevStop(i);
      }
    } else {
      this.tabs = {};
      i = 0;
    }

    for (; i < this._cols; i += this._terminal.options.tabStopWidth) {
      this.tabs[i] = true;
    }
  }

  /**
   * Move the cursor to the previous tab stop from the given position (default is current).
   * @param x The position to move the cursor to the previous tab stop.
   */
  public prevStop(x?: number): number {
    if (x === null || x === undefined) {
      x = this.x;
    }
    while (!this.tabs[--x] && x > 0);
    return x >= this._cols ? this._cols - 1 : x < 0 ? 0 : x;
  }

  /**
   * Move the cursor one tab stop forward from the given position (default is current).
   * @param x The position to move the cursor one tab stop forward.
   */
  public nextStop(x?: number): number {
    if (x === null || x === undefined) {
      x = this.x;
    }
    while (!this.tabs[++x] && x < this._cols);
    return x >= this._cols ? this._cols - 1 : x < 0 ? 0 : x;
  }

  public addMarker(y: number): Marker {
    const marker = new Marker(y);
    this.markers.push(marker);
    marker.register(this.lines.addDisposableListener('trim', amount => {
      marker.line -= amount;
      // The marker should be disposed when the line is trimmed from the buffer
      if (marker.line < 0) {
        marker.dispose();
      }
    }));
    marker.register(this.lines.addDisposableListener('insert', (event: IInsertEvent) => {
      if (marker.line >= event.index) {
        marker.line += event.amount;
      }
    }));
    marker.register(this.lines.addDisposableListener('delete', (event: IDeleteEvent) => {
      // Delete the marker if it's within the range
      if (marker.line >= event.index && marker.line < event.index + event.amount) {
        marker.dispose();
      }

      // Shift the marker if it's after the deleted range
      if (marker.line > event.index) {
        marker.line -= event.amount;
      }
    }));
    marker.register(marker.addDisposableListener('dispose', () => this._removeMarker(marker)));
    return marker;
  }

  private _removeMarker(marker: Marker): void {
    this.markers.splice(this.markers.indexOf(marker), 1);
  }

  public iterator(trimRight: boolean, startIndex?: number, endIndex?: number, startOverscan?: number, endOverscan?: number): IBufferStringIterator {
    return new BufferStringIterator(this, trimRight, startIndex, endIndex, startOverscan, endOverscan);
  }
}

export class Marker extends EventEmitter implements IMarker {
  private static _nextId = 1;

  private _id: number = Marker._nextId++;
  public isDisposed: boolean = false;

  public get id(): number { return this._id; }

  constructor(
    public line: number
  ) {
    super();
  }

  public dispose(): void {
    if (this.isDisposed) {
      return;
    }
    this.isDisposed = true;
    // Emit before super.dispose such that dispose listeners get a change to react
    this.emit('dispose');
    super.dispose();
  }
}

/**
 * Iterator to get unwrapped content strings from the buffer.
 * The iterator returns at least the string data between the borders
 * `startIndex` and `endIndex` (exclusive) and will expand the lines
 * by `startOverscan` to the top and by `endOverscan` to the bottom,
 * if no new line was found in between.
 * It will never read/return string data beyond `startIndex - startOverscan`
 * or `endIndex + endOverscan`. Therefore the first and last line might be truncated.
 * It is possible to always get the full string for the first and last line as well
 * by setting the overscan values to the actual buffer length. This not recommended
 * since it might return the whole buffer within a single string in a worst case scenario.
 */
export class BufferStringIterator implements IBufferStringIterator {
  private _current: number;

  constructor (
    private _buffer: IBuffer,
    private _trimRight: boolean,
    private _startIndex: number = 0,
    private _endIndex: number = _buffer.lines.length,
    private _startOverscan: number = 0,
    private _endOverscan: number = 0
  ) {
    if (this._startIndex < 0) {
      this._startIndex = 0;
    }
    if (this._endIndex > this._buffer.lines.length) {
      this._endIndex = this._buffer.lines.length;
    }
    this._current = this._startIndex;
  }

  public hasNext(): boolean {
    return this._current < this._endIndex;
  }

  public next(): IBufferStringIteratorResult {
    const range = this._buffer.getWrappedRangeForLine(this._current);
    // limit search window to overscan value at both borders
    if (range.first < this._startIndex - this._startOverscan) {
      range.first = this._startIndex - this._startOverscan;
    }
    if (range.last > this._endIndex + this._endOverscan) {
      range.last = this._endIndex + this._endOverscan;
    }
    // limit to current buffer length
    range.first = Math.max(range.first, 0);
    range.last = Math.min(range.last, this._buffer.lines.length);
    let result = '';
    for (let i = range.first; i <= range.last; ++i) {
      result += this._buffer.translateBufferLineToString(i, this._trimRight);
    }
    this._current = range.last + 1;
    return {range: range, content: result};
  }
}<|MERGE_RESOLUTION|>--- conflicted
+++ resolved
@@ -277,12 +277,8 @@
     }
   }
 
-<<<<<<< HEAD
-  private _reflowLargerAdjustViewport(newCols: number, countRemoved: number): void {
+  private _reflowLargerAdjustViewport(newCols: number, newRows: number, countRemoved: number): void {
     const nullCell = this.getNullCell(DEFAULT_ATTR);
-=======
-  private _reflowLargerAdjustViewport(newCols: number, newRows: number, countRemoved: number): void {
->>>>>>> 44124fb0
     // Adjust viewport based on number of items removed
     let viewportAdjustments = countRemoved;
     while (viewportAdjustments-- > 0) {
